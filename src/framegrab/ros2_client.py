import uuid
from threading import Event

import cv2
import numpy as np
import rclpy
from rclpy.node import Node
from sensor_msgs.msg import CompressedImage, Image

ROS_NODE_NAMESPACE = 'groundlight'
SUPPORTED_IMAGE_TYPES = (
    "sensor_msgs/msg/CompressedImage",
    "sensor_msgs/msg/Image",
)

# start the ROS client if it isn't already started
if not rclpy.ok():
    rclpy.init()
<<<<<<< HEAD
    
def discover_topics() -> list[str]:
    """
    Returns a list of available ROS 2 image topics (both Image and CompressedImage)
    """
    node = Node("topic_discovery", namespace=ROS_NODE_NAMESPACE)
    topic_list = node.get_topic_names_and_types()
    node.destroy_node()
    
    available_topics = []
    for name, types in topic_list:
        type_ = types[0] # assuming that each topic only has one type, which should be okay for image topics
        if type_ in SUPPORTED_IMAGE_TYPES:
            available_topics.append(name)
        
    return available_topics
        
class ROS2Client(Node):
    def __init__(self, topic: str):
        # create a unique node name so that multiple clients can be run simultaneously
        node_name = topic.replace('/', '_').lstrip('_') + f'_{uuid.uuid4().hex[:8]}'
        super().__init__(node_name, namespace=ROS_NODE_NAMESPACE)
=======


class ROS2Client(Node):
    def __init__(self, topic: str):
        # create a unique node name so that multiple clients can be run simultaneously
        # node_name = f"framegrab_node_{uuid.uuid4().hex[:8]}"
        node_name = topic.replace("/", "_").lstrip("_") + f"_{uuid.uuid4().hex[:8]}"
        # node_name = topic.replace('/', '')
        super().__init__(node_name, namespace="groundlight")
>>>>>>> 1c21b1ee
        self._msg_event = Event()
        self._latest_msg = None

        # Validate the topic type and create the subscription
        available_topics = discover_topics()
        topic_list = self.get_topic_names_and_types()
        for name, types in topic_list:
<<<<<<< HEAD
            if name != topic:
                continue
            
            type_ = types[0]
            if type_ == 'sensor_msgs/msg/CompressedImage':
                image_type = CompressedImage
                break
            elif type_ == 'sensor_msgs/msg/Image':
                image_type = Image
=======
            type_ = types[0]

            if type_ in SUPPORTED_IMAGE_TYPES:
                available_topics.append(name)

            if name != topic:
                continue

            if type_ == "sensor_msgs/msg/CompressedImage":
                print("sensor_msgs/msg/CompressedImage")
                self._subscription = self.create_subscription(CompressedImage, topic, self._image_callback, 10)
                break
            elif type_ == "sensor_msgs/msg/Image":
                print("sensor_msgs/msg/Image")
                self._subscription = self.create_subscription(Image, topic, self._image_callback, 10)
>>>>>>> 1c21b1ee
                break
            else:
                raise ValueError(
                    f"Requested topic {topic} is of type {type_}, which is not a supported type. "
                    f"Supported types are {SUPPORTED_IMAGE_TYPES}."
                )
        else:
<<<<<<< HEAD
            raise ValueError(
                f'Requested topic {topic} was not found. Available topics are {available_topics}.'
            )
            
        self._subscription = self.create_subscription(image_type, topic, self._image_callback, 1)
=======
            raise ValueError(f"Requested topic {topic} was not found. Available topics are {available_topics}.")
>>>>>>> 1c21b1ee

    def _image_callback(self, msg: Image | CompressedImage) -> None:
        self._latest_msg = msg
        self._msg_event.set()

    def grab(self) -> np.ndarray:
        rclpy.spin_once(self, timeout_sec=1.0)
        self.get_logger().debug("Waiting for a message...")
        self._msg_event.wait(timeout=1.0)

        if self._latest_msg is None:
            self.get_logger().warn("No message received within timeout.")
            return None

        if isinstance(self._latest_msg, CompressedImage):
            np_arr = np.frombuffer(self._latest_msg.data, np.uint8)
            cv_image = cv2.imdecode(np_arr, cv2.IMREAD_COLOR)
            if cv_image is None:
                self.get_logger().error("Failed to decode compressed image.")
            return cv_image

        elif isinstance(self._latest_msg, Image):
            img = np.frombuffer(self._latest_msg.data, dtype=np.uint8)
            try:
                cv_image = img.reshape((self._latest_msg.height, self._latest_msg.width, 3))
            except ValueError as e:
                self.get_logger().error(f"Image reshape failed: {e}")
                return None
            return cv2.cvtColor(cv_image, cv2.COLOR_RGB2BGR)

        else:
            self.get_logger().error(f"Unsupported message type: {type(self._latest_msg)}")
            return None

    def release(self) -> None:
        self.destroy_node()<|MERGE_RESOLUTION|>--- conflicted
+++ resolved
@@ -16,7 +16,6 @@
 # start the ROS client if it isn't already started
 if not rclpy.ok():
     rclpy.init()
-<<<<<<< HEAD
     
 def discover_topics() -> list[str]:
     """
@@ -39,17 +38,6 @@
         # create a unique node name so that multiple clients can be run simultaneously
         node_name = topic.replace('/', '_').lstrip('_') + f'_{uuid.uuid4().hex[:8]}'
         super().__init__(node_name, namespace=ROS_NODE_NAMESPACE)
-=======
-
-
-class ROS2Client(Node):
-    def __init__(self, topic: str):
-        # create a unique node name so that multiple clients can be run simultaneously
-        # node_name = f"framegrab_node_{uuid.uuid4().hex[:8]}"
-        node_name = topic.replace("/", "_").lstrip("_") + f"_{uuid.uuid4().hex[:8]}"
-        # node_name = topic.replace('/', '')
-        super().__init__(node_name, namespace="groundlight")
->>>>>>> 1c21b1ee
         self._msg_event = Event()
         self._latest_msg = None
 
@@ -57,7 +45,11 @@
         available_topics = discover_topics()
         topic_list = self.get_topic_names_and_types()
         for name, types in topic_list:
-<<<<<<< HEAD
+            type_ = types[0]
+
+            if type_ in SUPPORTED_IMAGE_TYPES:
+                available_topics.append(name)
+
             if name != topic:
                 continue
             
@@ -67,23 +59,6 @@
                 break
             elif type_ == 'sensor_msgs/msg/Image':
                 image_type = Image
-=======
-            type_ = types[0]
-
-            if type_ in SUPPORTED_IMAGE_TYPES:
-                available_topics.append(name)
-
-            if name != topic:
-                continue
-
-            if type_ == "sensor_msgs/msg/CompressedImage":
-                print("sensor_msgs/msg/CompressedImage")
-                self._subscription = self.create_subscription(CompressedImage, topic, self._image_callback, 10)
-                break
-            elif type_ == "sensor_msgs/msg/Image":
-                print("sensor_msgs/msg/Image")
-                self._subscription = self.create_subscription(Image, topic, self._image_callback, 10)
->>>>>>> 1c21b1ee
                 break
             else:
                 raise ValueError(
@@ -91,15 +66,11 @@
                     f"Supported types are {SUPPORTED_IMAGE_TYPES}."
                 )
         else:
-<<<<<<< HEAD
             raise ValueError(
                 f'Requested topic {topic} was not found. Available topics are {available_topics}.'
             )
             
         self._subscription = self.create_subscription(image_type, topic, self._image_callback, 1)
-=======
-            raise ValueError(f"Requested topic {topic} was not found. Available topics are {available_topics}.")
->>>>>>> 1c21b1ee
 
     def _image_callback(self, msg: Image | CompressedImage) -> None:
         self._latest_msg = msg
