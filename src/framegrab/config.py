--- conflicted
+++ resolved
@@ -125,23 +125,12 @@
         return cls.get_input_type_to_class_dict()[input_type]
 
     def get_input_type(self):
-<<<<<<< HEAD
         """Determine the input type of the current class."""
         input_type_to_class = self.get_input_type_to_class_dict()
         current_class = type(self)
         input_type = next(key for key, value in input_type_to_class.items() if value == current_class)
         return input_type
 
-=======
-        """Determine the input type of the current class"""
-        # determine the input type
-        input_type_to_class = self.get_input_type_to_class_dict()
-        current_class = type(self)
-        input_type = next(key for key, value in input_type_to_class.items() if value == current_class)
-
-        return input_type
-
->>>>>>> dfc36c90
     @classmethod
     def get_input_type_to_id_dict(cls):
         """Map input types to their corresponding ID fields."""
