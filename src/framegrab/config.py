"""
This module defines the configuration classes for various types of frame grabbers.
These configurations are used to initialize and manage different frame grabber objects.
"""

import copy
import os
import re
from abc import ABC
from enum import Enum
from typing import Any, ClassVar, Dict, Optional, Tuple

from pydantic import (
    BaseModel,
    ConfigDict,
    Field,
    PrivateAttr,
    computed_field,
    confloat,
    field_validator,
    model_validator,
)

from .unavailable_module import UnavailableModule

DIGITAL_ZOOM_MAX = 4

# Only used for YouTube Live streams, not required otherwise
try:
    import streamlink
except ImportError as e:
    streamlink = UnavailableModule(e)


class InputTypes(Enum):
    """Defines the available input types for FrameGrabber objects."""

    GENERIC_USB = "generic_usb"
    RTSP = "rtsp"
    REALSENSE = "realsense"
    BASLER = "basler"
    RPI_CSI2 = "rpi_csi2"
    HLS = "hls"
    YOUTUBE_LIVE = "youtube_live"
    FILE_STREAM = "file"
    MOCK = "mock"

    def get_options() -> list:
        """Get a list of the available InputType options."""
        output = []
        for attr_name in vars(InputTypes):
            attr_value = getattr(InputTypes, attr_name)
            if "__" not in attr_name and isinstance(attr_value, str):
                output.append(attr_value)
        return output


class FrameGrabberConfig(ABC, BaseModel, validate_assignment=True):
    """Base configuration class for all frame grabbers."""

    model_config = ConfigDict(extra="forbid", validate_assignment=True)

    crop: Optional[Dict[str, Dict[str, float]]] = None
    digital_zoom: Optional[confloat(ge=1, le=DIGITAL_ZOOM_MAX)] = None
    num_90_deg_rotations: Optional[int] = 0
    name: Optional[str] = None

    _unnamed_grabber_count: ClassVar[int] = PrivateAttr(default=0)

    @model_validator(mode="before")
    def autogenerate_name_if_needed(cls, values: Dict[str, Any]) -> Dict[str, Any]:
        if not values.get("name"):
            input_type = cls.get_input_type()

            id_field_name = cls.get_input_type_to_id_dict()[input_type]
            id_field_value = values.get(id_field_name)
            unnamed_grabber_id = id_field_value if id_field_value else "unnamed"

            unnamed_grabber_count = cls._unnamed_grabber_count
            values["name"] = f"{input_type.value}_{unnamed_grabber_id}_{unnamed_grabber_count}"

            cls._unnamed_grabber_count += 1
        return values

    @field_validator("crop", mode="before")
    def validate_crop(cls, v):
        """Ensure that crop options are correctly specified."""
        if v:
            if "relative" in v and "pixels" in v:
                raise ValueError("Cannot specify both 'relative' and 'pixels' in crop options.")
            if "relative" in v:
                cls._validate_at_least_one_side(v["relative"], "relative")
            if "pixels" in v:
                cls._validate_at_least_one_side(v["pixels"], "pixels")
        return v

    @staticmethod
    def _validate_at_least_one_side(crop_dict, crop_type):
        """Ensure that at least one crop side is specified."""
        if not any(side in crop_dict for side in ["top", "bottom", "left", "right"]):
            raise ValueError(f"At least one side must be specified in {crop_type} crop options.")

        if crop_type == "relative":
            for param_name, param_value in crop_dict.items():
                if param_value < 0 or param_value > 1:
                    raise ValueError(
                        f"Relative cropping parameter ({param_name}) is {param_value}, which is invalid. "
                        f"Relative cropping parameters must be between 0 and 1, where 1 represents the full "
                        f"width or length of the image."
                    )
        if crop_type == "pixels":
            for param_name, param_value in crop_dict.items():
                if isinstance(param_value, int) or (hasattr(param_value, "is_integer") and param_value.is_integer()):
                    crop_dict[param_name] = int(param_value)
                else:
                    raise ValueError(
                        f"Pixel cropping parameter ({param_name}) with value ({param_value}) is invalid. "
                        f"All pixel cropping parameters must be integers."
                    )

    @classmethod
    def get_input_type_to_class_dict(cls) -> dict[InputTypes, "FrameGrabberConfig"]:
        """Map input types to their corresponding configuration classes."""
        input_type_to_class = {
            InputTypes.GENERIC_USB: GenericUSBFrameGrabberConfig,
            InputTypes.RTSP: RTSPFrameGrabberConfig,
            InputTypes.BASLER: BaslerFrameGrabberConfig,
            InputTypes.REALSENSE: RealSenseFrameGrabberConfig,
            InputTypes.RPI_CSI2: RaspberryPiCSI2FrameGrabberConfig,
            InputTypes.HLS: HttpLiveStreamingFrameGrabberConfig,
            InputTypes.YOUTUBE_LIVE: YouTubeLiveFrameGrabberConfig,
            InputTypes.FILE_STREAM: FileStreamFrameGrabberConfig,
            InputTypes.MOCK: MockFrameGrabberConfig,
        }
        return input_type_to_class

    @classmethod
    def get_class_for_input_type(cls, input_type: InputTypes) -> "FrameGrabberConfig":
        """Get the configuration class for a given input type."""
        if type(input_type) != InputTypes:
            raise ValueError(f"Input type must be an instance of InputTypes, not {type(input_type)}")
        if input_type not in cls.get_input_type_to_class_dict():
            raise ValueError(f"Invalid input type: {input_type}")
        return cls.get_input_type_to_class_dict()[input_type]

    @classmethod
    def get_input_type(cls) -> InputTypes:
        """Determine the input type of the current class."""
        input_type_to_class = cls.get_input_type_to_class_dict()
        input_type = next(key for key, value in input_type_to_class.items() if value == cls)
        return input_type

    @classmethod
    def get_input_type_to_id_dict(cls) -> dict[InputTypes, str]:
        """Map input types to their corresponding ID fields."""
        input_type_to_id = {
            InputTypes.GENERIC_USB: "serial_number",
            InputTypes.RTSP: "rtsp_url",
            InputTypes.BASLER: "serial_number",
            InputTypes.REALSENSE: "serial_number",
            InputTypes.RPI_CSI2: None,
            InputTypes.HLS: "hls_url",
            InputTypes.YOUTUBE_LIVE: "youtube_url",
            InputTypes.FILE_STREAM: "filename",
            InputTypes.MOCK: "serial_number",
        }
        return input_type_to_id

    @classmethod
    def get_input_type_from_id_field(cls, id_field: str) -> InputTypes:
        """Try to get the input type from an id field. Raise an error if there is ambiguity."""
        input_type_to_id = cls.get_input_type_to_id_dict()
        matching_input_types = [key for key, value in input_type_to_id.items() if value == id_field]

        if len(matching_input_types) > 1:
            raise ValueError(
                f"The id_field '{id_field}' could be mapped to multiple input types: {matching_input_types}"
            )

        if len(matching_input_types) == 0:
            raise KeyError(f"The id_field '{id_field}' could not be mapped to any input types")

        return matching_input_types[0]

    def get_id_field_and_value(self) -> Tuple[str, str]:
        """Get the id field and value for the current class."""
        input_type = self.get_input_type()
        id_field = self.get_input_type_to_id_dict()[input_type]
        id_value = getattr(self, id_field) if id_field else None
        return id_field, id_value

    def to_framegrab_config_dict(self) -> dict:
        """Convert the config to the framegrab standard format."""
        dictionary_config = super().model_dump()

        input_type = self.get_input_type()
        dictionary_config["input_type"] = input_type.value

        # Structure the id field like this: {"id": {"id_field": "id_value"}}
        # where id_field is rtsp_url, serial_number, etc.
        id_field, id_value = self.get_id_field_and_value()
        if id_field and id_value:
            dictionary_config["id"] = {id_field: id_value}
            del dictionary_config[id_field]

        # These go in the options field
        del dictionary_config["crop"]
        del dictionary_config["digital_zoom"]
        del dictionary_config["num_90_deg_rotations"]

        options = {}
        if self.crop:
            options["crop"] = self.crop
        if self.digital_zoom:
            options["zoom"] = {"digital": self.digital_zoom}
        if self.num_90_deg_rotations:
            options["rotation"] = {"num_90_deg_rotations": self.num_90_deg_rotations}

        dictionary_config["options"] = options
        return dictionary_config

    @classmethod
    def get_model_parameters(cls, dictionary_config: dict) -> dict:
        """
        Extract the parameters for the pydantic model from the
        framegrab standard format dictionary config and return them as a dictionary.
        """
        dictionary_config = copy.deepcopy(dictionary_config)
        input_type = cls.get_input_type()
        id_field_name = cls.get_input_type_to_id_dict()[input_type]
        id_field_required = False
        if id_field_name:
            id_field_required = cls.model_fields.get(id_field_name).is_required()

        if id_field_required and "id" not in dictionary_config:
            raise ValueError("The 'id' field is missing in the configuration dictionary.")
        else:
            id = dictionary_config.pop("id", {})
            id_field_name = list(id.keys())[0] if id else None
            id_field_value = id[id_field_name] if id_field_name else None

        options = dictionary_config.pop("options", {})
        crop = options.pop("crop", None)
        digital_zoom = options.pop("zoom", {}).pop("digital", None)
        num_90_deg_rotations = options.pop("rotation", {}).pop("num_90_deg_rotations", 0)

        return {
            "crop": crop,
            "digital_zoom": digital_zoom,
            "num_90_deg_rotations": num_90_deg_rotations,
            **({id_field_name: id_field_value} if id_field_name else {}),
            **dictionary_config,
            **options,  # Theoretically this should be empty. But if it's not, we'll send it downstream so the unexpected option params are validated
        }

    @classmethod
    def from_framegrab_config_dict(cls, dictionary_config: dict) -> "FrameGrabber":
        """Create a FrameGrabberConfig instance from a dictionary."""
        dictionary_config = copy.deepcopy(dictionary_config)
        input_type = InputTypes(dictionary_config.pop("input_type"))
        subclass = cls.get_class_for_input_type(input_type)
        kwargs = subclass.get_model_parameters(dictionary_config)
        instance = subclass(**kwargs)
        return instance

    @classmethod
    def create(cls, input_type: Optional[InputTypes] = None, **kwargs) -> "FrameGrabberConfig":
        """Factory method to create an instance of the appropriate subclass based on input_type."""
        if input_type:
            subclass = cls.get_class_for_input_type(input_type)
            return subclass(**kwargs)
        else:  # try and determine the input type
            for arg_name, _ in kwargs.items():
                try:
                    input_type = cls.get_input_type_from_id_field(arg_name)
                    subclass = cls.get_class_for_input_type(input_type)
                    return subclass(**kwargs)
                except ValueError:
                    raise ValueError(
                        f"There are multiple input types that could be mapped to the id field '{arg_name}'. "
                        "You must specifically provide the input_type"
                    )
                except KeyError:
                    continue
            raise ValueError("Could not determine input type from provided arguments")
<<<<<<< HEAD
        
    def get_options(self) -> dict:
=======

    @property
    def options(self) -> dict:
>>>>>>> df72b313
        """
        Return the FrameGrabber options portion of the config as a dictionary,
        consistent with the 'options' key in the framegrab standard format.
        """
        return self.to_framegrab_config_dict().get("options", {})


class WithResolutionMixin(FrameGrabberConfig, ABC):
    """Mixin class to add resolution configuration to FrameGrabberConfig."""

    resolution_width: Optional[int] = None
    resolution_height: Optional[int] = None

    @field_validator("resolution_height", mode="before")
    def validate_resolution(cls, v: int, info: dict):
        """Ensure resolution_height is provided if resolution_width is provided."""
        if info.config.get("resolution_width") is not None and v is None:
            raise ValueError("resolution_height must be provided if resolution_width is provided")
        return v

    def to_framegrab_config_dict(self) -> dict:
        """Convert the config to the framegrab standard format."""
        base_dict = super().to_framegrab_config_dict()
        del base_dict["resolution_width"]
        del base_dict["resolution_height"]

        if self.resolution_width is not None and self.resolution_height is not None:
            base_dict["options"]["resolution"] = {"width": self.resolution_width, "height": self.resolution_height}

        return base_dict

    @classmethod
    def get_model_parameters(cls, config_dict: dict) -> dict:
        """Extract model parameters from the framegrab standard format dictionary config."""
        data = copy.deepcopy(config_dict)

        options = data.get("options", {})
        if "resolution" in options:
            resolution = options.pop("resolution")
            data["resolution_width"] = resolution.get("width")
            data["resolution_height"] = resolution.get("height")

        return super().get_model_parameters(data)


class WithKeepConnectionOpenMixin(ABC, BaseModel):
    """Mixin class to add keep_connection_open configuration to FrameGrabberConfig."""

    keep_connection_open: bool = Field(default=True)

    def update_framegrab_config_dict(self, dictionary_config: dict) -> dict:
        """Update the framegrab config dictionary with keep_connection_open option."""
        del dictionary_config["keep_connection_open"]
        dictionary_config.setdefault("options", {})["keep_connection_open"] = self.keep_connection_open
        return dictionary_config

    @classmethod
    def update_model_parameters(cls, model_parameters: dict) -> dict:
        """Update model parameters with keep_connection_open option."""
        data = copy.deepcopy(model_parameters)
        options = data.get("options", {})
        keep_connection_open = options.pop("keep_connection_open", True)
        if keep_connection_open is not None:
            data["keep_connection_open"] = keep_connection_open
        return data


class WithMaxFPSMixin(ABC, BaseModel):
    """Mixin class to add max_fps configuration to FrameGrabberConfig."""

    max_fps: Optional[int] = 30

    def update_framegrab_config_dict(self, dictionary_config: dict) -> dict:
        """Update the framegrab config dictionary with max_fps option."""
        del dictionary_config["max_fps"]
        dictionary_config.setdefault("options", {})["max_fps"] = self.max_fps
        return dictionary_config

    @classmethod
    def update_model_parameters(cls, model_parameters: dict) -> dict:
        """Update model parameters with max_fps option."""
        data = copy.deepcopy(model_parameters)
        options = data.get("options", {})
        max_fps = options.pop("max_fps", 30)
        if max_fps:
            data["max_fps"] = max_fps
        return data


class GenericUSBFrameGrabberConfig(WithResolutionMixin):
    """Configuration class for Generic USB Frame Grabber."""

    serial_number: Optional[str] = None


class RTSPFrameGrabberConfig(FrameGrabberConfig, WithKeepConnectionOpenMixin, WithMaxFPSMixin):
    """Configuration class for RTSP Frame Grabber."""

    rtsp_url: str = Field(..., pattern=r"^rtsp://")

    @field_validator("rtsp_url", mode="before")
    def substitute_rtsp_password(cls, rtsp_url: str) -> str:
        """
        Substitute the password placeholder in the rtsp_url with the actual password
        from an environment variable.
        The URL should take this format:
            Ex: rtsp://admin:{{MY_PASSWORD}}@10.0.0.0/cam/realmonitor?channel=1&subtype=0
        This function looks for an all-uppercase name between {{ and }} to find an environment
        variable with that name. If the environment variable is found, its value will be
        substituted in the rtsp_url.
        NOTE: This can also work for multiple RTSP URLs in the same config file as long
            as each one has a unique password placeholder.
        """
        pattern = r"\{\{([A-Z_][A-Z0-9_]*?)\}\}"
        matches = re.findall(pattern, rtsp_url)

        if len(matches) == 0:
            return rtsp_url  # Make no change to rtsp_url if no password placeholder is found
        elif len(matches) > 1:
            raise ValueError("RTSP URL should contain no more than one placeholder for the password.")

        match = matches[0]
        password_env_var = os.environ.get(match)
        if not password_env_var:
            raise ValueError(f"RTSP URL {rtsp_url} references environment variable {match} which is not set")

        placeholder = "{{" + match + "}}"
        return rtsp_url.replace(placeholder, password_env_var)

    def to_framegrab_config_dict(self) -> dict:
        """Convert the config to the framegrab standard format."""
        base_dict = super().to_framegrab_config_dict()

        with_options_keep_connection_open = WithKeepConnectionOpenMixin.update_framegrab_config_dict(self, base_dict)
        with_options_max_fps = WithMaxFPSMixin.update_framegrab_config_dict(self, with_options_keep_connection_open)

        return with_options_max_fps

    @classmethod
    def get_model_parameters(cls, config_dict: dict) -> dict:
        """Extract model parameters from the framegrab standard format dictionary config."""
        model_parameters_with_keep_connection_open = WithKeepConnectionOpenMixin.update_model_parameters(config_dict)
        model_parameters_with_max_fps = WithMaxFPSMixin.update_model_parameters(
            model_parameters_with_keep_connection_open
        )
        return super().get_model_parameters(model_parameters_with_max_fps)


class BaslerFrameGrabberConfig(FrameGrabberConfig):
    """Configuration class for Basler Frame Grabber."""

    serial_number: Optional[str] = None
    basler_options: Optional[dict] = None

    def to_framegrab_config_dict(self) -> dict:
        """Convert the config to the framegrab standard format."""
        dictionary_config = super().to_framegrab_config_dict()
        dictionary_config["options"]["basler_options"] = self.basler_options
        del dictionary_config["basler_options"]
        return dictionary_config

    @classmethod
    def get_model_parameters(cls, config_dict: dict) -> dict:
        """Extract model parameters from the framegrab standard format dictionary config."""
        data = copy.deepcopy(config_dict)
        options = data.get("options", {})
        basler_options = options.pop("basler_options", {})
        new_data = {**data, "basler_options": basler_options}
        return super().get_model_parameters(new_data)


class RealSenseFrameGrabberConfig(WithResolutionMixin):
    """Configuration class for RealSense Frame Grabber."""

    serial_number: Optional[str] = None
    side_by_side_depth: Optional[bool] = None

    def to_framegrab_config_dict(self) -> dict:
        """Convert the config to the framegrab standard format."""
        base_dict = super().to_framegrab_config_dict()
        if self.side_by_side_depth is not None:
            base_dict["options"]["depth"] = {"side_by_side": self.side_by_side_depth}
        del base_dict["side_by_side_depth"]
        return base_dict

    @classmethod
    def get_model_parameters(cls, config_dict: dict) -> dict:
        """Extract model parameters from the framegrab standard format dictionary config."""
        data = copy.deepcopy(config_dict)
        options = data.get("options", {})
        side_by_side_depth = options.pop("depth", {}).pop("side_by_side", False)
        if side_by_side_depth:
            data["side_by_side_depth"] = side_by_side_depth
        return super().get_model_parameters(data)


class HttpLiveStreamingFrameGrabberConfig(FrameGrabberConfig, WithKeepConnectionOpenMixin):
    """Configuration class for HTTP Live Streaming Frame Grabber."""

    hls_url: str = Field(..., pattern=r"^https?://")


class RaspberryPiCSI2FrameGrabberConfig(FrameGrabberConfig):
    """Configuration class for Raspberry Pi CSI-2 Frame Grabber."""


class YouTubeLiveFrameGrabberConfig(FrameGrabberConfig, WithKeepConnectionOpenMixin):
    """Configuration class for YouTube Live Frame Grabber."""

    youtube_url: str = Field(..., pattern=r"^https?://")

    @computed_field
    @property
    def hls_url(self) -> str:
        """Sets the hls_url based on the youtube_url."""
        youtube_url = self.youtube_url
        available_streams = streamlink.streams(youtube_url)
        if "best" not in available_streams:
            raise ValueError(f"No available HLS stream for {youtube_url=}\n{available_streams=}")
        return available_streams["best"].url

    def to_framegrab_config_dict(self) -> dict:
        """Convert the config to the framegrab standard format."""
        base_dict = super().to_framegrab_config_dict()
        del base_dict["hls_url"]
        return base_dict


class FileStreamFrameGrabberConfig(FrameGrabberConfig, WithMaxFPSMixin):
    """Configuration class for File Stream Frame Grabber."""

    filename: str = Field(..., pattern=r"^[\w\-/]+\.mp4|mov|mjpeg$")


class MockFrameGrabberConfig(WithResolutionMixin):
    """Configuration class for Mock Frame Grabber."""

    serial_number: Optional[str] = None<|MERGE_RESOLUTION|>--- conflicted
+++ resolved
@@ -283,14 +283,8 @@
                 except KeyError:
                     continue
             raise ValueError("Could not determine input type from provided arguments")
-<<<<<<< HEAD
         
     def get_options(self) -> dict:
-=======
-
-    @property
-    def options(self) -> dict:
->>>>>>> df72b313
         """
         Return the FrameGrabber options portion of the config as a dictionary,
         consistent with the 'options' key in the framegrab standard format.
