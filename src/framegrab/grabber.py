import logging
import os
import platform
import re
import subprocess
import time
from abc import ABC, abstractmethod
from threading import Lock, Thread
from typing import Dict, List, Optional, Union
from urllib.parse import urlparse

import cv2
import numpy as np
import yaml

<<<<<<< HEAD
from .exceptions import GrabError
=======
from .rtsp_discovery import AutodiscoverModes, RTSPDiscovery
>>>>>>> 7b8c0b73
from .unavailable_module import UnavailableModule

logger = logging.getLogger(__name__)

# Optional imports
try:
    from pypylon import pylon
except ImportError as e:
    pylon = UnavailableModule(e)

try:
    from pyrealsense2 import pyrealsense2 as rs
except ImportError as e:
    rs = UnavailableModule(e)

OPERATING_SYSTEM = platform.system()
DIGITAL_ZOOM_MAX = 4
NOISE = np.random.randint(0, 256, (480, 640, 3), dtype=np.uint8)  # in case a camera can't get a frame


class InputTypes:
    """Defines the available input types from FrameGrabber objects"""

    GENERIC_USB = "generic_usb"
    RTSP = "rtsp"
    REALSENSE = "realsense"
    BASLER = "basler"
    MOCK = "mock"

    def get_options() -> list:
        """Get a list of the available InputType options"""
        output = []
        for attr_name in vars(InputTypes):
            attr_value = getattr(InputTypes, attr_name)
            if "__" not in attr_name and isinstance(attr_value, str):
                output.append(attr_value)
        return output


class FrameGrabber(ABC):
    # for naming FrameGrabber objects that have no user-defined name
    unnamed_grabber_count = 0

    @staticmethod
    def _validate_config(config: dict) -> dict:
        """Check the config to ensure it conforms to the required format and data types
        Returns a corrected version of the config.
        """
        output_config = config.copy()

        # Ensure that serial numbers are strings
        try:
            output_config["id"]["serial_number"] = str(output_config["id"]["serial_number"])
        except KeyError:
            pass

        # Ensure that there are some options, even if they are empty
        if not output_config.get("options"):
            output_config["options"] = {}

        return output_config

    @staticmethod
    def create_grabbers(configs: List[dict], warmup_delay: float = 1.0) -> Dict[str, "FrameGrabber"]:
        """
        Creates multiple FrameGrab objects based on user-provided configurations

        Parameters:
        configs (List[dict]): A list of dictionaries, where each dictionary contains the configuration
                              for a FrameGrabber.

        warmup_delay (float, optional): The number of seconds to wait after creating the grabbers. USB
            cameras often need a moment to warm up before they can be used; grabbing frames too early
            might result in dark or blurry images.
            Defaults to 1.0. Only happens if there are any generic_usb cameras in the config list.

        Returns:
        dict: A dictionary where the keys are the camera names, and the values are FrameGrab
        objects.
        """

        # Sort the configs such that configs with serial numbers appear first
        # This will ensure that they are able to connect to the camera with the specified
        # serial number, and that no other FrameGrabbers claim that camera first.
        configs.sort(key=lambda config: "serial_number" not in config.get("id", {}))

        # Do not allow duplicate camera names
        names = [config.get("name", None) for config in configs if config.get("name", None) is not None]
        if len(names) != len(set(names)):
            raise ValueError(
                f"Duplicate camera names were provided in configurations. Please ensure that each camera name is unique. "
                f"Provided camera names: {names}"
            )

        # Create the grabbers
        grabber_list = []
        for config in configs:
            grabber = FrameGrabber.create_grabber(config, autogenerate_name=False, warmup_delay=0)
            grabber_list.append(grabber)

        grabbers = FrameGrabber.grabbers_to_dict(grabber_list)

        # Do the warmup delay if necessary
        grabber_types = set([grabber.config["input_type"] for grabber in grabbers.values()])
        if InputTypes.GENERIC_USB in grabber_types and warmup_delay > 0:
            logger.info(
                f"Waiting {warmup_delay} seconds for camera(s) to warm up. "
                "Pass in warmup_delay = 0 to suppress this behavior."
            )
            time.sleep(warmup_delay)

        return grabbers

    @staticmethod
    def from_yaml(filename: Optional[str] = None, yaml_str: Optional[str] = None) -> List["FrameGrabber"]:
        """Creates multiple FrameGrab objects based on a YAML file or YAML string.
        Either filename or yaml_str must be provided, but not both.

        :param filename: The filename of the YAML file to load.
        :param yaml_str: A YAML string to parse.
        :return: A dictionary where the keys are the camera names, and the values are FrameGrabber objects.
        """
        if filename is None and yaml_str is None:
            raise ValueError("Either filename or yaml_str must be provided.")
        if filename is not None and yaml_str is not None:
            raise ValueError("Only one of filename or yaml_str can be provided.")
        if filename:
            with open(filename, "r") as f:
                yaml_str = f.read()
        full_config = yaml.safe_load(yaml_str)
        if "image_sources" not in full_config:
            raise ValueError("Invalid config file. Camera configs must be under the 'image_sources' key.")
        image_sources = full_config["image_sources"]
        # Check that it's a list.
        if image_sources is None or not isinstance(image_sources, list):
            raise ValueError("Invalid config file. 'image_sources' must be a list.")
        grabber_dict = FrameGrabber.create_grabbers(image_sources)
        grabber_list = []
        for _, grabber in grabber_dict.items():
            grabber_list.append(grabber)
        return grabber_list

    @staticmethod
    def grabbers_to_dict(grabber_list: list) -> dict:
        """Converts a list of FrameGrabber objects into a dictionary where the keys are the camera names.
        Sorts the grabbers by serial_number to make sure they always come up in the same order.
        Autogenerates names for any unnamed grabbers.
        """

        # Sort the grabbers by serial_number to make sure they always come up in the same order
        grabber_list = sorted(
            grabber_list,
            key=lambda grabber: grabber.config.get("id", {}).get("serial_number", ""),
        )

        # Create the grabbers dictionary, autogenerating names for any unnamed grabbers
        grabbers = {}
        for grabber in grabber_list:
            # If a name wasn't provided, autogenerate one
            if not grabber.config.get("name"):
                grabber._autogenerate_name()

            # Add the grabber to the dictionary
            grabber_name = grabber.config["name"]
            grabbers[grabber_name] = grabber

        return grabbers

    @staticmethod
    def create_grabber_yaml(yaml_config: str, autogenerate_name: bool = True, warmup_delay: float = 1.0):
        """Create a FrameGrabber object based on the provided configuration.

        Parameters:
            config (str): A yaml string containing configuration settings for the FrameGrabber.

            autogenerate_name (bool, optional): A flag to indicate whether to automatically
                generate a name for the FrameGrabber object if not explicitly provided. Defaults
                to True.

            warmup_delay (float, optional): The number of seconds to wait after creating the grabbers. USB
                cameras often need a moment to warm up before they can be used; grabbing frames too early
                might result in dark or blurry images.
                Defaults to 1.0. Only applicable to generic_usb cameras.

        Returns:
                An instance of a FrameGrabber subclass based on the provided
                configuration. The specific subclass will be determined by the content of the
                configuration dictionary.
        """
        config = yaml.safe_load(yaml_config)
        grabber = FrameGrabber.create_grabber(config, autogenerate_name, warmup_delay)
        return grabber

    @staticmethod
    def create_grabber(config: dict, autogenerate_name: bool = True, warmup_delay: float = 1.0):
        """Create a FrameGrabber object based on the provided configuration.

        Parameters:
            config (dict): A dictionary containing configuration settings for the FrameGrabber.

            autogenerate_name (bool, optional): A flag to indicate whether to automatically
                generate a name for the FrameGrabber object if not explicitly provided. Defaults
                to True.

            warmup_delay (float, optional): The number of seconds to wait after creating the grabbers. USB
                cameras often need a moment to warm up before they can be used; grabbing frames too early
                might result in dark or blurry images.
                Defaults to 1.0. Only applicable to generic_usb cameras.

        Returns:
                An instance of a FrameGrabber subclass based on the provided
                configuration. The specific subclass will be determined by the content of the
                configuration dictionary.

        """

        # Ensure the config is properly constructed and typed
        config = FrameGrabber._validate_config(config)

        # At a minimum, input_type must be provided
        input_type = config.get("input_type", None)
        if input_type is None:
            raise ValueError(f"No input_type provided. Valid types are {InputTypes.get_options()}")

        # Based on input_type, create correct type of FrameGrabber
        if input_type == InputTypes.GENERIC_USB:
            grabber = GenericUSBFrameGrabber(config)
        elif input_type == InputTypes.RTSP:
            grabber = RTSPFrameGrabber(config)
        elif input_type == InputTypes.BASLER:
            grabber = BaslerFrameGrabber(config)
        elif input_type == InputTypes.REALSENSE:
            grabber = RealSenseFrameGrabber(config)
        elif input_type == InputTypes.MOCK:
            grabber = MockFrameGrabber(config)
        else:
            raise ValueError(
                f"The provided input_type ({input_type}) is not valid. Valid types are {InputTypes.get_options()}"
            )

        # If a name wasn't supplied and autogenerate_name is True, autogenerate a name
        if not config.get("name", False) and autogenerate_name:
            grabber._autogenerate_name()

        # Apply the options so that resolution, exposure, etc. are correct
        grabber.apply_options(config["options"])

        # Do the warmup delay if necessary
        if config["input_type"] == InputTypes.GENERIC_USB and warmup_delay > 0:
            logger.info(
                f"Waiting {warmup_delay} seconds for camera to warm up. "
                "Pass in warmup_delay = 0 to suppress this behavior."
            )
            time.sleep(warmup_delay)

        return grabber

    @staticmethod
    def autodiscover(
        warmup_delay: float = 1.0, rtsp_discover_modes: AutodiscoverModes = AutodiscoverModes.light
    ) -> dict:
        """Autodiscovers cameras and returns a dictionary of FrameGrabber objects

        warmup_delay (float, optional): The number of seconds to wait after creating the grabbers. USB
            cameras often need a moment to warm up before they can be used; grabbing frames too early
            might result in dark or blurry images.
            Defaults to 1.0. Only happens if there are any generic_usb cameras in the config list.

        rtsp_discover_modes (AutodiscoverModes, optional): Options to try different default credentials
            stored in DEFAULT_CREDENTIALS for RTSP cameras.
            Consists of four options:
                disable: Disable guessing camera credentials.
                light: Only try first two usernames and passwords ("admin:admin" and no username/password).
                complete_fast: Try the entire DEFAULT_CREDENTIALS without delays in between.
                complete_slow: Try the entire DEFAULT_CREDENTIALS with a delay of 1 seconds in between.
            Defaults to AutodiscoverModes.light.
        """
        autodiscoverable_input_types = (
            InputTypes.REALSENSE,
            InputTypes.GENERIC_USB,
            InputTypes.BASLER,
            InputTypes.RTSP,
        )

        # Autodiscover the grabbers
        grabber_list = []
        for input_type in autodiscoverable_input_types:
            logger.info(f"Autodiscovering {input_type} cameras...")

            if input_type == InputTypes.RTSP:
                onvif_devices = RTSPDiscovery.discover_onvif_devices(auto_discover_modes=rtsp_discover_modes)
                for device in onvif_devices:
                    for index, rtsp_url in enumerate(device.rtsp_urls):
                        grabber = FrameGrabber.create_grabber(
                            {
                                "input_type": input_type,
                                "id": {"rtsp_url": rtsp_url},
                                "name": f"RTSP Camera - {device.ip} - {index}",
                            },
                            autogenerate_name=False,
                            warmup_delay=0,
                        )
                        grabber_list.append(grabber)
                continue

            for _ in range(
                100
            ):  # an arbitrarily high value so that we look for enough cameras, but this never becomes an infinite loop
                try:
                    config = {"input_type": input_type}
                    grabber = FrameGrabber.create_grabber(config, autogenerate_name=False, warmup_delay=0)
                    grabber_list.append(grabber)
                except (ValueError, ImportError):
                    # ValueError is taken to mean that we have reached the end of enumeration for the current input_type.
                    # ImportError means the requisite packages aren't installed for the current input_type.
                    # In both cases, it's time to move on to the next input_type.
                    break

        grabbers = FrameGrabber.grabbers_to_dict(grabber_list)

        # Do the warmup delay if necessary
        grabber_types = set([grabber.config["input_type"] for grabber in grabbers.values()])
        if InputTypes.GENERIC_USB in grabber_types and warmup_delay > 0:
            logger.info(
                f"Waiting {warmup_delay} seconds for camera(s) to warm up. "
                "Pass in warmup_delay = 0 to suppress this behavior."
            )
            time.sleep(warmup_delay)

        return grabbers

    @abstractmethod
    def _grab_implementation(self) -> np.ndarray:
        """Each FrameGrabber must implement its own method of grabbing"""
        pass

    def grab(self) -> np.ndarray:
        """Read a frame from the camera and perform post processing operations such as zoom, crop and rotation if necessary.
        Returns a frame.
        """
        frame = self._grab_implementation()

        if frame is None:
            name = self.config["name"]  # all grabbers should have a name, either user-provided or generated
            error_msg = f"Failed to grab frame from {name}"
            raise GrabError(error_msg)

        # apply post processing operations
        frame = self._crop(frame)
        frame = self._digital_zoom(frame)
        frame = self._rotate(frame)
        return frame

    def _autogenerate_name(self) -> None:
        """For generating and assigning unique names for unnamed FrameGrabber objects.

        Attempts to incorporate a unique identifier (serial number, url, etc.) into each
        camera name. If no unique identifier is available, a counter is used instead.
        """

        if self.config.get("id", {}).get("serial_number", None):
            unnamed_grabber_id = self.config["id"]["serial_number"]
        elif self.config.get("id", {}).get("rtsp_url", None):
            rtsp_url = self.config["id"]["rtsp_url"]
            parsed_url = urlparse(rtsp_url)
            if parsed_url.scheme == "rtsp" and parsed_url.hostname:
                unnamed_grabber_id = parsed_url.hostname
            else:
                raise ValueError("Invalid RTSP URL format")
        else:
            FrameGrabber.unnamed_grabber_count += 1
            unnamed_grabber_id = FrameGrabber.unnamed_grabber_count

        input_type = self.config["input_type"]
        autogenerated_name = f"{input_type.upper()} Camera - {unnamed_grabber_id}"
        self.config["name"] = autogenerated_name

    def _crop(self, frame: np.ndarray) -> np.ndarray:
        """Looks at FrameGrabber's options and decides to either crop by pixels or
        in a relative manner (normalized).

        Returns a cropped frame.
        """
        options = self.config.get("options", {})

        relative_crop_params = options.get("crop", {}).get("relative")
        if relative_crop_params:
            return self._crop_relative(frame, relative_crop_params)

        pixel_crop_params = options.get("crop", {}).get("pixels")
        if pixel_crop_params:
            return self._crop_pixels(frame, pixel_crop_params)

        return frame

    def _crop_pixels(self, frame: np.ndarray, crop_params: Dict[str, int]) -> np.ndarray:
        """Crops the provided frame according to the FrameGrabbers cropping configuration.
        Crops according to pixels positions.
        """
        top = crop_params.get("top", 0)
        bottom = crop_params.get("bottom", frame.shape[0])
        left = crop_params.get("left", 0)
        right = crop_params.get("right", frame.shape[1])
        frame = frame[top:bottom, left:right]

        return frame

    def _crop_relative(self, frame: np.ndarray, crop_params: Dict[str, float]) -> np.ndarray:
        """Crops the provided frame according to the FrameGrabbers cropping configuration.
        Crops according to relative positions (0-1).
        """
        top = crop_params.get("top", 0) * frame.shape[0]
        bottom = crop_params.get("bottom", 1) * frame.shape[0]
        left = crop_params.get("left", 0) * frame.shape[1]
        right = crop_params.get("right", 1) * frame.shape[1]
        frame = frame[int(top) : int(bottom), int(left) : int(right)]

        return frame

    def _digital_zoom(self, frame: np.ndarray) -> np.ndarray:
        digital_zoom = self.config.get("options", {}).get("zoom", {}).get("digital")

        if digital_zoom is None:
            pass
        else:
            top = (frame.shape[0] - frame.shape[0] / digital_zoom) / 2
            bottom = frame.shape[0] - top
            left = (frame.shape[1] - frame.shape[1] / digital_zoom) / 2
            right = frame.shape[1] - left
            frame = frame[int(top) : int(bottom), int(left) : int(right)]

        return frame

    def _rotate(self, frame: np.ndarray) -> np.ndarray:
        """Rotates the provided frame a specified number of 90 degree rotations clockwise"""

        num_90_deg_rotations = self.config.get("options", {}).get("num_90_deg_rotations", 0)

        for n in range(num_90_deg_rotations):
            frame = np.rot90(frame)

        return frame

    def _set_cv2_resolution(self) -> None:
        """Set the resolution of the cv2.VideoCapture object based on the FrameGrabber's config.
        If the FrameGrabber lacks both of these properties (height and width), this method
        will do nothing.
        """
        resolution = self.config.get("options", {}).get("resolution", {})
        height = resolution.get("height")
        width = resolution.get("width")

        if width:
            self.capture.set(cv2.CAP_PROP_FRAME_WIDTH, width)
        if height:
            self.capture.set(cv2.CAP_PROP_FRAME_HEIGHT, height)

    def apply_options(self, options: dict) -> None:
        """Update generic options such as crop and zoom as well as
        camera-specific options.
        """

        # Ensure that the user hasn't provided pixel cropping parameters and relative cropping parameters
        pixel_crop_params = options.get("crop", {}).get("pixels", {})
        relative_crop_params = options.get("crop", {}).get("relative", {})
        if pixel_crop_params and relative_crop_params:
            camera_name = self.config.get("name", "Unnamed Camera")
            raise ValueError(
                f"Pixel cropping parameters and relative cropping parameters were set for "
                f"{camera_name}. Pixel cropping and relative cropping cannot be "
                f"used together. Please adjust your configurations to use one or the other."
            )

        # Ensure valid relative cropping parameters (between 0 and 1)
        for param_name, param_value in relative_crop_params.items():
            if param_value < 0 or param_value > 1:
                camera_name = self.config.get("name", "Unnamed Camera")
                raise ValueError(
                    f"Relative cropping parameter ({param_name}) on {camera_name} is {param_value}, which is invalid. "
                    f"Relative cropping parameters must be between 0 and 1, where 1 represents the full "
                    f"width or length of the image. "
                )

        # Validate digital zoom level
        digital_zoom = options.get("zoom", {}).get("digital")
        if digital_zoom and (digital_zoom < 1 or digital_zoom > DIGITAL_ZOOM_MAX):
            raise ValueError(
                f"Invalid value for digital_zoom ({digital_zoom}). "
                f"Digital zoom must >= 1 and <= {DIGITAL_ZOOM_MAX}."
            )

        # Apply camera specific options
        self._apply_camera_specific_options(options)

        # Save the options to the config
        self.config["options"] = options

    @abstractmethod
    def _apply_camera_specific_options(options: dict) -> None:
        """Update any camera-specific options, such as resolution, exposure_us, pixel_format, etc."""
        pass

    @abstractmethod
    def release() -> None:
        """A cleanup method. Releases/closes the video capture, terminates any related threads, etc."""
        pass


class GenericUSBFrameGrabber(FrameGrabber):
    """For any generic USB camera, such as a webcam"""

    # keep track of the cameras that are already in use so that we don't try to connect to them twice
    indices_in_use = set()

    def __init__(self, config: dict):
        self.config = config

        serial_number = self.config.get("id", {}).get("serial_number")

        if serial_number and OPERATING_SYSTEM != "Linux":
            logger.warning(
                f"Matching USB cameras with serial_number is not supported on your operating system, {OPERATING_SYSTEM}. "
                "Cameras will be sequentially assigned instead."
            )

        # Find the serial number of connected cameras. Currently only works on Linux.
        if OPERATING_SYSTEM == "Linux":
            found_cams = GenericUSBFrameGrabber._find_cameras()
        else:
            found_cams = {}

        # Assign camera based on serial number if 1) serial_number was provided and 2) we know the
        # serial numbers of plugged in devices
        if found_cams:
            logger.debug(f"Found {len(found_cams)} USB cameras with Linux commands. Assigning camera by serial number.")
            for found_cam in found_cams:
                if serial_number and serial_number != found_cam["serial_number"]:
                    continue

                idx = found_cam["idx"]
                if idx in GenericUSBFrameGrabber.indices_in_use:
                    continue

                capture = self._connect_and_validate_capture(found_cam)
                if capture is not None:
                    break  # Found a valid capture

            else:
                raise ValueError(
                    f"Unable to find USB camera with the specified serial_number: {serial_number}. "
                    "Please ensure that the serial number is correct, that the camera is plugged in, and that the camera is not already in use."
                )
        # If we don't know the serial numbers of the cameras, just assign the next available camera by index
        else:
            logger.debug("No USB cameras found with Linux commands. Assigning camera by index.")
            for idx in range(20):  # an arbitrarily high number to make sure we check for enough cams
                if idx in GenericUSBFrameGrabber.indices_in_use:
                    continue  # Camera is already in use, moving on

                capture = cv2.VideoCapture(idx)
                if capture.isOpened():
                    break  # Found a valid capture

            else:
                raise ValueError("Unable to connect to USB camera by index. Is your camera plugged in?")

        # If a serial_number wasn't provided by the user, attempt to find it and add it to the config
        if not serial_number:
            for found_cam in found_cams:
                if idx == found_cam["idx"]:
                    self.config["id"] = {"serial_number": found_cam["serial_number"]}
                    break

        # A valid capture has been found, saving it for later
        self.capture = capture

        # Log the current camera index as 'in use' to prevent other GenericUSBFrameGrabbers from stepping on it
        self.idx = idx
        GenericUSBFrameGrabber.indices_in_use.add(idx)

    def _has_ir_camera(self, camera_name: str) -> bool:
        """Check if the device contains an IR camera.

        Cameras such as the Logitech Brio contain an infrared camera for unlocking the computer with features
        such as Windows Hello. These cameras are not suitable for use in the context of most applications, so we will
        exclude them.
        """
        cameras_with_ir = ["logitech brio"]  # we can add to this list as we discover more cameras with IR
        for i in cameras_with_ir:
            if i in camera_name.lower():
                return True
        return False

    def _connect_and_validate_capture(self, camera_details: Dict[str, str]) -> Union[cv2.VideoCapture, None]:
        """Connect to the camera, check that it is open and not an IR camera.

        Return the camera if it is valid, otherwise return None.
        """
        idx = camera_details["idx"]
        camera_name = camera_details["camera_name"]
        device_path = camera_details["device_path"]

        capture = cv2.VideoCapture(idx)
        if not capture.isOpened():
            logger.warning(f"Could not open camera with index {idx}")
            return None

        has_ir_camera = self._has_ir_camera(camera_name)
        if has_ir_camera:
            ret, frame = capture.read()
            if not ret:
                logger.warning(f"Could not read frame from {device_path}")
                return None
            elif self._is_grayscale(frame):
                logger.info(
                    f"This device ({device_path}) is grayscale and therefore likely an IR camera. Skipping this camera."
                )
                capture.release()
                return None
            else:
                return capture
        else:
            return capture

    def _is_grayscale(self, frame: np.ndarray) -> bool:
        """Check if the provided frame is grayscale."""
        b, g, r = cv2.split(frame)

        return np.array_equal(b, g) and np.array_equal(g, r)

    def _grab_implementation(self) -> np.ndarray:
        if not self.capture.isOpened():
            self.capture.open(self.idx)

        # OpenCV VideoCapture buffers frames by default. It's usually not possible to turn buffering off.
        # Buffer can be set as low as 1, but even still, if we simply read once, we will get the buffered (stale) frame.
        # Assuming buffer size of 1, we need to read twice to get the current frame.
        for _ in range(2):
            _, frame = self.capture.read()

        return frame

    def release(self) -> None:
        GenericUSBFrameGrabber.indices_in_use.remove(self.idx)
        self.capture.release()

    def _apply_camera_specific_options(self, options: dict) -> None:
        self._set_cv2_resolution()

        # set the buffer size to 1 to always get the most recent frame
        self.capture.set(cv2.CAP_PROP_BUFFERSIZE, 1)

    @staticmethod
    def _run_system_command(command: str) -> str:
        """Runs a Linux system command and returns the stdout as a string."""
        process = subprocess.Popen(command, stdout=subprocess.PIPE, stderr=subprocess.PIPE, shell=True)
        stdout, _ = process.communicate()
        return stdout.decode("utf-8").strip()

    @staticmethod
    def _find_cameras() -> list:
        """Attempts to finds all USB cameras and returns a list dictionaries, each dictionary containing
        information about a camera, including: serial_number, device name, index, etc.
        This is useful for connecting the dots between user provided configurations
        and actual plugged in devices.

        This function only works on Linux, and was specifically tested on an Nvidia Jetson.
        """

        # ls /dev/video* returns device paths for all detected cameras
        command = "ls /dev/video*"
        output = GenericUSBFrameGrabber._run_system_command(command)

        if len(output) == 0:  # len is zero when no cameras are plugged in
            device_paths = []
        else:
            device_paths = output.split("\n")

        found_cams = []
        for device_path in device_paths:
            # ls -l /sys/class/video4linux/video0/device returns a path that points back into the /sys/bus/usb/devices/
            # directory where we can determine the serial number.
            # e.g. /sys/bus/usb/devices/2-3.2:1.0 -> /sys/bus/usb/devices/<bus>-<port>.<subport>:<config>.<interface>
            devname = device_path.split("/")[-1]
            command = f"ls -l /sys/class/video4linux/{devname}/device"
            output = GenericUSBFrameGrabber._run_system_command(command)
            bus_port_subport = output.split("/")[-1].split(":")[0]

            # find the serial number
            command = f"cat /sys/bus/usb/devices/{bus_port_subport}/serial"
            serial_number = GenericUSBFrameGrabber._run_system_command(command)

            # find the camera name (e.g. Logitech Brio)
            command = f"cat /sys/class/video4linux/{devname}/name"
            camera_name = GenericUSBFrameGrabber._run_system_command(command)

            # find the index
            idx = int(re.findall(r"\d+", devname)[-1])

            if serial_number:
                found_cams.append(
                    {
                        "serial_number": serial_number,
                        "device_path": device_path,
                        "idx": idx,
                        "camera_name": camera_name,
                    }
                )

        return found_cams


class RTSPFrameGrabber(FrameGrabber):
    """Handles RTSP streams. Can operate in two modes based on the `keep_connection_open` configuration:
    1.  If `true`, keeps the connection open for low-latency frame grabbing, but consumes more CPU.  (default)
    2. If `false`, opens the connection only when needed, which is slower but conserves resources.
    """

    def __init__(self, config: dict):
        rtsp_url = config.get("id", {}).get("rtsp_url")
        if not rtsp_url:
            camera_name = config.get("name", "Unnamed RTSP Stream")
            raise ValueError(
                f"No RTSP URL provided for {camera_name}. Please add an rtsp_url attribute to the config under id."
            )

        self.config = RTSPFrameGrabber._substitute_rtsp_password(config)
        self.rtsp_url = self.config["id"]["rtsp_url"]

        self.lock = Lock()
        self.run = True
        self.keep_connection_open = config.get("options", {}).get("keep_connection_open", True)

        if self.keep_connection_open:
            self._open_connection()
            self._init_drain_thread()

    @staticmethod
    def _substitute_rtsp_password(config: dict) -> dict:
        """
        Substitutes the password placeholder in the rtsp_url with the actual password
        from an environment variable.
        The URL should take this format
            Ex: rtsp://admin:{{MY_PASSWORD}}@10.0.0.0/cam/realmonitor?channel=1&subtype=0
        This function looks for an all-uppercase name between {{ and }} to find an environment
        variable with that name. If the environment variable is found, its value will be
        substituted in the rtsp_url.
        NOTE: This can also work for multiple RTSP URLs in the same config file as long
            as each one has a unique password placeholder.
        """
        pattern = r"\{\{([A-Z_][A-Z0-9_]*?)\}\}"
        rtsp_url = config.get("id", {}).get("rtsp_url", "")
        matches = re.findall(pattern, rtsp_url)

        if len(matches) == 0:
            return config  # make no change to config if no password placeholder is found
        elif len(matches) > 1:
            raise ValueError("RTSP URL should contain no more than one placeholder for the password.")

        match = matches[0]
        password_env_var = os.environ.get(match)
        if not password_env_var:
            raise ValueError(f"RTSP URL {rtsp_url} references environment variable {match} which is not set")

        placeholder = "{{" + match + "}}"
        rtsp_url = rtsp_url.replace(placeholder, password_env_var)
        config["id"]["rtsp_url"] = rtsp_url

        return config

    def _apply_camera_specific_options(self, options: dict) -> None:
        if options.get("resolution"):
            camera_name = self.config.get("name", "Unnamed RTSP Stream")
            raise ValueError(f"Resolution was set for {camera_name}, but resolution cannot be set for RTSP streams.")

    def _open_connection(self):
        self.capture = cv2.VideoCapture(self.rtsp_url)
        if not self.capture.isOpened():
            raise ValueError(
                f"Could not open RTSP stream: {self.rtsp_url}. Is the RTSP URL correct? Is the camera connected to the network?"
            )
        logger.debug(f"Initialized video capture with backend={self.capture.getBackendName()}")

    def _close_connection(self):
        with self.lock:
            if self.capture is not None:
                self.capture.release()

    def _grab_implementation(self) -> np.ndarray:
        if not self.keep_connection_open:
            self._open_connection()
            try:
                return self._grab_open()
            finally:
                self._close_connection()
        else:
            return self._grab_open()

    def _grab_open(self) -> np.ndarray:
        with self.lock:
            ret, frame = self.capture.retrieve() if self.keep_connection_open else self.capture.read()
        if not ret:
            logger.error(f"Could not read frame from {self.capture}")
        return frame

    def release(self) -> None:
        if self.keep_connection_open:
            self.run = False  # to stop the buffer drain thread
            self._close_connection()

    def _init_drain_thread(self):
        if not self.keep_connection_open:
            return  # No need to drain if we're not keeping the connection open

        max_fps = self.config.get("options", {}).get("max_fps", 30)
        self.drain_rate = 1 / max_fps
        thread = Thread(target=self._drain)
        thread.daemon = True
        thread.start()

    def _drain(self):
        while self.run:
            with self.lock:
                _ = self.capture.grab()
            time.sleep(self.drain_rate)


class BaslerFrameGrabber(FrameGrabber):
    """Basler USB and Basler GigE Cameras"""

    serial_numbers_in_use = set()

    def __init__(self, config: dict):
        self.config = config

        # Basler cameras grab frames in different pixel formats, most of which cannot be displayed directly
        # by OpenCV. self.convert will convert them to BGR which can be used by OpenCV
        self.converter = pylon.ImageFormatConverter()
        self.converter.OutputPixelFormat = pylon.PixelType_BGR8packed
        self.converter.OutputBitAlignment = pylon.OutputBitAlignment_MsbAligned

        tlf = pylon.TlFactory.GetInstance()
        devices = tlf.EnumerateDevices()

        if not devices:
            raise ValueError("No Basler cameras were found. Is your camera connected?")

        # Attempt to match the provided serial number with a plugged in device. If no serial number was provided, just
        # pick the first found device that is not currently in use.
        serial_number = config.get("id", {}).get("serial_number")
        for device in devices:
            curr_serial_number = device.GetSerialNumber()
            if curr_serial_number in BaslerFrameGrabber.serial_numbers_in_use:
                continue
            if serial_number is None or serial_number == curr_serial_number:
                camera = pylon.InstantCamera(pylon.TlFactory.GetInstance().CreateDevice(device))
                camera.Open()
                logger.info(f"Connected to Basler camera with serial number {curr_serial_number}.")
                break
        else:
            raise ValueError(
                f"Unable to connect to Basler camera with serial number: {serial_number}. "
                "Please verify that the camera is connected and that the serial number is correct."
            )

        # In case the serial_number wasn't provided by the user, add it to the config
        self.config["id"] = {"serial_number": curr_serial_number}

        # A valid camera has been found, remember the serial_number to prevent
        # other FrameGrabbers from using it
        self.camera = camera
        BaslerFrameGrabber.serial_numbers_in_use.add(self.config["id"]["serial_number"])

    def _grab_implementation(self) -> np.ndarray:
        with self.camera.GrabOne(2000) as result:
            if result.GrabSucceeded():
                # Convert the image to BGR for OpenCV
                image = self.converter.Convert(result)
                frame = image.GetArray()
            else:
                error_info = {
                    "ErrorCode": result.GetErrorCode(),
                    "PayloadSize": result.GetPayloadSize(),
                    "ID": result.GetID(),
                    "BlockID": result.GetBlockID(),
                    "Width": result.GetWidth(),
                    "Height": result.GetHeight(),
                    "PixelType": result.GetPixelType(),
                    "ErrorDescription": result.GetErrorDescription(),
                }

                error_message = "\n".join(f"{k}: {v}" for k, v in error_info.items())

                camera_name = self.config.get("name", "Unnamed Basler Camera")
                logger.warning(
                    f"Could not grab a frame from {camera_name}\n"
                    f"{error_message}\n"
                    f"---------------------------------------------------\n"
                )

                frame = NOISE

        return frame

    def release(self) -> None:
        BaslerFrameGrabber.serial_numbers_in_use.remove(self.config["id"]["serial_number"])
        self.camera.Close()

    def _apply_camera_specific_options(self, options: dict) -> None:
        if options.get("resolution"):
            raise ValueError("FrameGrab does not support setting resolution on Basler cameras.")

        basler_options = options.get("basler", {})
        node_map = self.camera.GetNodeMap()
        for property_name, value in basler_options.items():
            node = node_map.GetNode(property_name)
            node.SetValue(value)


class RealSenseFrameGrabber(FrameGrabber):
    """Intel RealSense Depth Camera"""

    def __init__(self, config: dict):
        self.config = config

        ctx = rs.context()
        if len(ctx.devices) == 0:
            raise ValueError("No Intel RealSense cameras detected. Is your camera plugged in?")

        provided_serial_number = self.config.get("id", {}).get("serial_number")

        # Iterate through each detected camera and attempt to match it with the provided camera config
        for device in ctx.devices:
            pipeline = rs.pipeline()
            rs_config = rs.config()

            curr_serial_number = device.get_info(rs.camera_info.serial_number)

            if provided_serial_number is None or curr_serial_number == provided_serial_number:
                rs_config.enable_device(curr_serial_number)

                # Try to connect to the camera
                try:
                    pipeline_profile = pipeline.start(rs_config)
                    break  # succesfully connected, breaking out of loop
                except RuntimeError:
                    # The current camera is not available, moving on to the next
                    continue
        else:
            raise ValueError(
                f"Unable to connect to Intel RealSense camera with serial_number: {provided_serial_number}. "
                "Is the serial number correct? Is the camera plugged in?"
            )

        # A valid pipeline was found, save the pipeline and RealSense config for later
        self.pipeline = pipeline
        self.rs_config = rs_config

        # In case the serial_number wasn't provided by the user, add it to the config
        self.config["id"] = {"serial_number": curr_serial_number}

    def _grab_implementation(self) -> np.ndarray:
        frames = self.pipeline.wait_for_frames()

        # Convert color images to numpy arrays and convert from RGB to BGR
        color_frame = frames.get_color_frame()
        color_image = cv2.cvtColor(np.asanyarray(color_frame.get_data()), cv2.COLOR_BGR2RGB)

        # If side_by_side is enabled, get a depth frame and horizontally stack it with color frame
        display_side_by_side = self.config.get("options", {}).get("depth", {}).get("side_by_side")
        if display_side_by_side:
            depth_frame = frames.get_depth_frame()
            depth_image = np.asanyarray(depth_frame.get_data())
            return self._horizontally_stack(depth_image, color_image)
        else:
            return color_image

    def _horizontally_stack(self, depth_image: np.ndarray, color_image: np.ndarray) -> np.ndarray:
        """Merges color image and depth image into a wider image, all in RGB"""

        # Apply colormap on depth image (image must be converted to 8-bit per pixel first)
        depth_colormap = cv2.applyColorMap(cv2.convertScaleAbs(depth_image, alpha=0.03), cv2.COLORMAP_BONE)
        depth_colormap_dim = depth_colormap.shape
        color_colormap_dim = color_image.shape

        # If depth and color resolutions are different, resize color image to match depth image for display
        if depth_colormap_dim != color_colormap_dim:
            resized_color_image = cv2.resize(
                color_image,
                dsize=(depth_colormap_dim[1], depth_colormap_dim[0]),
                interpolation=cv2.INTER_AREA,
            )
            sidebyside = np.hstack((resized_color_image, depth_colormap))
        else:
            sidebyside = np.hstack((color_image, depth_colormap))
        return sidebyside

    def release(self) -> None:
        self.pipeline.stop()

    def _apply_camera_specific_options(self, options: dict) -> None:
        # Some special handling for changing the resolution of Intel RealSense cameras
        new_width = options.get("resolution", {}).get("width")
        new_height = options.get("resolution", {}).get("height")
        if (new_width and not new_height) or (not new_width and new_height):
            camera_name = self.config.get("name", "Unnamed RealSense Camera")
            raise ValueError(
                f"Invalid resolution settings for {camera_name}. Please provide both a width and a height."
            )
        elif new_width and new_height:
            self.pipeline.stop()  # pipeline needs to be temporarily stopped in order to change the resolution
            self.rs_config.enable_stream(rs.stream.color, new_width, new_height)
            self.rs_config.enable_stream(rs.stream.depth, new_width, new_height)
            self.pipeline.start(self.rs_config)  # Restart the pipeline with the new configuration
        else:
            # If the user didn't provide a resolution, do nothing
            pass


class MockFrameGrabber(FrameGrabber):
    """A mock camera class for testing purposes"""

    # Represents the serial numbers of the mock cameras that are discoverable
    available_serial_numbers = ("123", "456", "789")

    # Keeps track of the available serial numbers so that we don't try to connect to them twice
    serial_numbers_in_use = set()

    def __init__(self, config: dict):
        self.config = config

        provided_serial_number = self.config.get("id", {}).get("serial_number")

        # Iterate through each detected camera and attempt to match it with the provided camera config
        for curr_serial_number in MockFrameGrabber.available_serial_numbers:
            if curr_serial_number in MockFrameGrabber.serial_numbers_in_use:
                continue  # this camera is already in use, moving on to the next
            if provided_serial_number is None or curr_serial_number == provided_serial_number:
                break  # succesfully connected, breaking out of loop
        else:
            raise ValueError(
                f"Unable to connect to MockFrameGrabber with serial_number: {provided_serial_number}. "
                f"Is the serial number correct? Available serial numbers are {MockFrameGrabber.available_serial_numbers}"
            )

        MockFrameGrabber.serial_numbers_in_use.add(curr_serial_number)

        # In case the serial_number wasn't provided by the user, add it to the config
        self.config["id"] = {"serial_number": curr_serial_number}

    def _grab_implementation(self) -> np.ndarray:
        width = self.config.get("options", {}).get("resolution", {}).get("width", 640)
        height = self.config.get("options", {}).get("resolution", {}).get("height", 480)

        return np.zeros((height, width, 3), dtype=np.uint8)

    def release(self) -> None:
        MockFrameGrabber.serial_numbers_in_use.remove(self.config["id"]["serial_number"])

    def _apply_camera_specific_options(self, options: dict) -> None:
        pass  # no action necessary for mock cameras<|MERGE_RESOLUTION|>--- conflicted
+++ resolved
@@ -13,11 +13,8 @@
 import numpy as np
 import yaml
 
-<<<<<<< HEAD
+from .rtsp_discovery import AutodiscoverModes, RTSPDiscovery
 from .exceptions import GrabError
-=======
-from .rtsp_discovery import AutodiscoverModes, RTSPDiscovery
->>>>>>> 7b8c0b73
 from .unavailable_module import UnavailableModule
 
 logger = logging.getLogger(__name__)
