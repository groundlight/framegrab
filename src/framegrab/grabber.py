--- conflicted
+++ resolved
@@ -30,7 +30,9 @@
 
 OPERATING_SYSTEM = platform.system()
 DIGITAL_ZOOM_MAX = 4
-NOISE = np.random.randint(0, 256, (480, 640, 3), dtype=np.uint8)  # in case a camera can't get a frame
+NOISE = np.random.randint(
+    0, 256, (480, 640, 3), dtype=np.uint8
+)  # in case a camera can't get a frame
 
 
 class InputTypes:
@@ -65,7 +67,9 @@
 
         # Ensure that serial numbers are strings
         try:
-            output_config["id"]["serial_number"] = str(output_config["id"]["serial_number"])
+            output_config["id"]["serial_number"] = str(
+                output_config["id"]["serial_number"]
+            )
         except KeyError:
             pass
 
@@ -76,7 +80,9 @@
         return output_config
 
     @staticmethod
-    def create_grabbers(configs: List[dict], warmup_delay: float = 1.0) -> Dict[str, "FrameGrabber"]:
+    def create_grabbers(
+        configs: List[dict], warmup_delay: float = 1.0
+    ) -> Dict[str, "FrameGrabber"]:
         """
         Creates multiple FrameGrab objects based on user-provided configurations
 
@@ -100,7 +106,11 @@
         configs.sort(key=lambda config: "serial_number" not in config.get("id", {}))
 
         # Do not allow duplicate camera names
-        names = [config.get("name", None) for config in configs if config.get("name", None) is not None]
+        names = [
+            config.get("name", None)
+            for config in configs
+            if config.get("name", None) is not None
+        ]
         if len(names) != len(set(names)):
             raise ValueError(
                 f"Duplicate camera names were provided in configurations. Please ensure that each camera name is unique. "
@@ -110,13 +120,17 @@
         # Create the grabbers
         grabber_list = []
         for config in configs:
-            grabber = FrameGrabber.create_grabber(config, autogenerate_name=False, warmup_delay=0)
+            grabber = FrameGrabber.create_grabber(
+                config, autogenerate_name=False, warmup_delay=0
+            )
             grabber_list.append(grabber)
 
         grabbers = FrameGrabber.grabbers_to_dict(grabber_list)
 
         # Do the warmup delay if necessary
-        grabber_types = set([grabber.config["input_type"] for grabber in grabbers.values()])
+        grabber_types = set(
+            [grabber.config["input_type"] for grabber in grabbers.values()]
+        )
         if InputTypes.GENERIC_USB in grabber_types and warmup_delay > 0:
             logger.info(
                 f"Waiting {warmup_delay} seconds for camera(s) to warm up. "
@@ -127,7 +141,9 @@
         return grabbers
 
     @staticmethod
-    def from_yaml(filename: Optional[str] = None, yaml_str: Optional[str] = None) -> List["FrameGrabber"]:
+    def from_yaml(
+        filename: Optional[str] = None, yaml_str: Optional[str] = None
+    ) -> List["FrameGrabber"]:
         """Creates multiple FrameGrab objects based on a YAML file or YAML string.
         Either filename or yaml_str must be provided, but not both.
 
@@ -144,7 +160,9 @@
                 yaml_str = f.read()
         full_config = yaml.safe_load(yaml_str)
         if "image_sources" not in full_config:
-            raise ValueError("Invalid config file. Camera configs must be under the 'image_sources' key.")
+            raise ValueError(
+                "Invalid config file. Camera configs must be under the 'image_sources' key."
+            )
         image_sources = full_config["image_sources"]
         # Check that it's a list.
         if image_sources is None or not isinstance(image_sources, list):
@@ -182,7 +200,9 @@
         return grabbers
 
     @staticmethod
-    def create_grabber_yaml(yaml_config: str, autogenerate_name: bool = True, warmup_delay: float = 1.0):
+    def create_grabber_yaml(
+        yaml_config: str, autogenerate_name: bool = True, warmup_delay: float = 1.0
+    ):
         """Create a FrameGrabber object based on the provided configuration.
 
         Parameters:
@@ -207,7 +227,9 @@
         return grabber
 
     @staticmethod
-    def create_grabber(config: dict, autogenerate_name: bool = True, warmup_delay: float = 1.0):
+    def create_grabber(
+        config: dict, autogenerate_name: bool = True, warmup_delay: float = 1.0
+    ):
         """Create a FrameGrabber object based on the provided configuration.
 
         Parameters:
@@ -235,7 +257,9 @@
         # At a minimum, input_type must be provided
         input_type = config.get("input_type", None)
         if input_type is None:
-            raise ValueError(f"No input_type provided. Valid types are {InputTypes.get_options()}")
+            raise ValueError(
+                f"No input_type provided. Valid types are {InputTypes.get_options()}"
+            )
 
         # Based on input_type, create correct type of FrameGrabber
         if input_type == InputTypes.GENERIC_USB:
@@ -294,7 +318,9 @@
             ):  # an arbitrarily high value so that we look for enough cameras, but this never becomes an infinite loop
                 try:
                     config = {"input_type": input_type}
-                    grabber = FrameGrabber.create_grabber(config, autogenerate_name=False, warmup_delay=0)
+                    grabber = FrameGrabber.create_grabber(
+                        config, autogenerate_name=False, warmup_delay=0
+                    )
                     grabber_list.append(grabber)
                 except (ValueError, ImportError):
                     # ValueError is taken to mean that we have reached the end of enumeration for the current input_type.
@@ -305,7 +331,9 @@
         grabbers = FrameGrabber.grabbers_to_dict(grabber_list)
 
         # Do the warmup delay if necessary
-        grabber_types = set([grabber.config["input_type"] for grabber in grabbers.values()])
+        grabber_types = set(
+            [grabber.config["input_type"] for grabber in grabbers.values()]
+        )
         if InputTypes.GENERIC_USB in grabber_types and warmup_delay > 0:
             logger.info(
                 f"Waiting {warmup_delay} seconds for camera(s) to warm up. "
@@ -373,7 +401,9 @@
 
         return frame
 
-    def _crop_pixels(self, frame: np.ndarray, crop_params: Dict[str, int]) -> np.ndarray:
+    def _crop_pixels(
+        self, frame: np.ndarray, crop_params: Dict[str, int]
+    ) -> np.ndarray:
         """Crops the provided frame according to the FrameGrabbers cropping configuration.
         Crops according to pixels positions.
         """
@@ -385,7 +415,9 @@
 
         return frame
 
-    def _crop_relative(self, frame: np.ndarray, crop_params: Dict[str, float]) -> np.ndarray:
+    def _crop_relative(
+        self, frame: np.ndarray, crop_params: Dict[str, float]
+    ) -> np.ndarray:
         """Crops the provided frame according to the FrameGrabbers cropping configuration.
         Crops according to relative positions (0-1).
         """
@@ -414,7 +446,9 @@
     def _rotate(self, frame: np.ndarray) -> np.ndarray:
         """Rotates the provided frame a specified number of 90 degree rotations clockwise"""
 
-        num_90_deg_rotations = self.config.get("options", {}).get("num_90_deg_rotations", 0)
+        num_90_deg_rotations = self.config.get("options", {}).get(
+            "num_90_deg_rotations", 0
+        )
 
         for n in range(num_90_deg_rotations):
             frame = np.rot90(frame)
@@ -534,7 +568,9 @@
                 )
         # If no serial number was provided, just assign the next available camera by index
         else:
-            for idx in range(20):  # an arbitrarily high number to make sure we check for enough cams
+            for idx in range(
+                20
+            ):  # an arbitrarily high number to make sure we check for enough cams
                 if idx in GenericUSBFrameGrabber.indices_in_use:
                     continue  # Camera is already in use, moving on
 
@@ -542,7 +578,9 @@
                 if capture.isOpened():
                     break  # Found a valid capture, no need to look any further
             else:
-                raise ValueError("Unable to connect to USB camera by index. Is your camera plugged in?")
+                raise ValueError(
+                    "Unable to connect to USB camera by index. Is your camera plugged in?"
+                )
 
         # If a serial_number wasn't provided by the user, attempt to find it and add it to the config
         if not serial_number:
@@ -590,7 +628,9 @@
 
         # ls /dev/video* returns device paths for all detected cameras
         command = "ls /dev/video*"
-        process = subprocess.Popen(command, stdout=subprocess.PIPE, stderr=subprocess.PIPE, shell=True)
+        process = subprocess.Popen(
+            command, stdout=subprocess.PIPE, stderr=subprocess.PIPE, shell=True
+        )
         stdout, _ = process.communicate()
 
         if len(stdout) == 0:  # len is zero when no cameras are plugged in
@@ -606,14 +646,18 @@
             # e.g. /sys/bus/usb/devices/2-3.2:1.0 -> /sys/bus/usb/devices/<bus>-<port>.<subport>:<config>.<interface>
             devname = device_path.split("/")[-1]
             command = f"ls -l /sys/class/video4linux/{devname}/device"
-            process = subprocess.Popen(command, stdout=subprocess.PIPE, stderr=subprocess.PIPE, shell=True)
+            process = subprocess.Popen(
+                command, stdout=subprocess.PIPE, stderr=subprocess.PIPE, shell=True
+            )
             stdout, _ = process.communicate()
             output = stdout.decode("utf-8")
             bus_port_subport = output.split("/")[-1].split(":")[0]
 
             # find the serial number
             command = f"cat /sys/bus/usb/devices/{bus_port_subport}/serial"
-            process = subprocess.Popen(command, stdout=subprocess.PIPE, stderr=subprocess.PIPE, shell=True)
+            process = subprocess.Popen(
+                command, stdout=subprocess.PIPE, stderr=subprocess.PIPE, shell=True
+            )
             stdout, _ = process.communicate()
             serial_number = stdout.decode("utf-8").strip()
 
@@ -648,7 +692,9 @@
             )
         self.lock = Lock()
         self.run = True
-        self.keep_connection_open = config.get("options", {}).get("keep_connection_open", True)
+        self.keep_connection_open = config.get("options", {}).get(
+            "keep_connection_open", True
+        )
 
         if self.keep_connection_open:
             self._open_connection()
@@ -660,12 +706,16 @@
         matches = re.findall(pattern, rtsp_url)
 
         if len(matches) != 1:
-            raise ValueError("RTSP URL should contain exactly one placeholder for the password.")
+            raise ValueError(
+                "RTSP URL should contain exactly one placeholder for the password."
+            )
 
         match = matches[0]
         password_env_var = os.environ.get(match)
         if not password_env_var:
-            raise ValueError(f"RTSP URL {rtsp_url} references environment variable {match} which is not set")
+            raise ValueError(
+                f"RTSP URL {rtsp_url} references environment variable {match} which is not set"
+            )
 
         placeholder = "{{" + match + "}}"
         rtsp_url = rtsp_url.replace(placeholder, password_env_var)
@@ -676,7 +726,9 @@
     def _apply_camera_specific_options(self, options: dict) -> None:
         if options.get("resolution"):
             camera_name = self.config.get("name", "Unnamed RTSP Stream")
-            raise ValueError(f"Resolution was set for {camera_name}, but resolution cannot be set for RTSP streams.")
+            raise ValueError(
+                f"Resolution was set for {camera_name}, but resolution cannot be set for RTSP streams."
+            )
 
     def _open_connection(self):
         self.capture = cv2.VideoCapture(self.stream)
@@ -684,7 +736,9 @@
             raise ValueError(
                 f"Could not open RTSP stream: {self.stream}. Is the RTSP URL correct? Is the camera connected to the network?"
             )
-        logger.debug(f"Initialized video capture with backend={self.capture.getBackendName()}")
+        logger.debug(
+            f"Initialized video capture with backend={self.capture.getBackendName()}"
+        )
 
     def _close_connection(self):
         with self.lock:
@@ -695,19 +749,16 @@
             self._open_connection()
 
         with self.lock:
-            ret, frame = self.capture.retrieve() if self.keep_connection_open else self.capture.read()
+            ret, frame = (
+                self.capture.retrieve()
+                if self.keep_connection_open
+                else self.capture.read()
+            )
             if not ret:
                 logger.error(f"Could not read frame from {self.capture}")
 
-<<<<<<< HEAD
         if not self.keep_connection_open:
             self._close_connection()
-=======
-        if frame is None:
-            camera_name = self.config.get("name", "Unnamed RTSP Stream")
-            raise ValueError(f"Could not grab a frame from {camera_name}. Is the RTSP stream connected?")
-        frame = self._process_frame(frame)
->>>>>>> cd6fa436
 
         frame = self._process_frame(frame)
         return frame
@@ -761,9 +812,13 @@
             if curr_serial_number in BaslerFrameGrabber.serial_numbers_in_use:
                 continue
             if serial_number is None or serial_number == curr_serial_number:
-                camera = pylon.InstantCamera(pylon.TlFactory.GetInstance().CreateDevice(device))
+                camera = pylon.InstantCamera(
+                    pylon.TlFactory.GetInstance().CreateDevice(device)
+                )
                 camera.Open()
-                logger.info(f"Connected to Basler camera with serial number {curr_serial_number}.")
+                logger.info(
+                    f"Connected to Basler camera with serial number {curr_serial_number}."
+                )
                 break
         else:
             raise ValueError(
@@ -814,12 +869,16 @@
         return frame
 
     def release(self) -> None:
-        BaslerFrameGrabber.serial_numbers_in_use.remove(self.config["id"]["serial_number"])
+        BaslerFrameGrabber.serial_numbers_in_use.remove(
+            self.config["id"]["serial_number"]
+        )
         self.camera.Close()
 
     def _apply_camera_specific_options(self, options: dict) -> None:
         if options.get("resolution"):
-            raise ValueError("FrameGrab does not support setting resolution on Basler cameras.")
+            raise ValueError(
+                "FrameGrab does not support setting resolution on Basler cameras."
+            )
 
         basler_options = options.get("basler", {})
         node_map = self.camera.GetNodeMap()
@@ -836,7 +895,9 @@
 
         ctx = rs.context()
         if len(ctx.devices) == 0:
-            raise ValueError("No Intel RealSense cameras detected. Is your camera plugged in?")
+            raise ValueError(
+                "No Intel RealSense cameras detected. Is your camera plugged in?"
+            )
 
         provided_serial_number = self.config.get("id", {}).get("serial_number")
 
@@ -847,7 +908,10 @@
 
             curr_serial_number = device.get_info(rs.camera_info.serial_number)
 
-            if provided_serial_number is None or curr_serial_number == provided_serial_number:
+            if (
+                provided_serial_number is None
+                or curr_serial_number == provided_serial_number
+            ):
                 rs_config.enable_device(curr_serial_number)
 
                 # Try to connect to the camera
@@ -875,13 +939,17 @@
 
         # Convert color images to numpy arrays and convert from RGB to BGR
         color_frame = frames.get_color_frame()
-        color_image = cv2.cvtColor(np.asanyarray(color_frame.get_data()), cv2.COLOR_BGR2RGB)
+        color_image = cv2.cvtColor(
+            np.asanyarray(color_frame.get_data()), cv2.COLOR_BGR2RGB
+        )
 
         # Crop, zoom and rotate as needed
         color_image = self._process_frame(color_image)
 
         # If side_by_side is enabled, get a depth frame and horizontally stack it with color frame
-        display_side_by_side = self.config.get("options", {}).get("depth", {}).get("side_by_side")
+        display_side_by_side = (
+            self.config.get("options", {}).get("depth", {}).get("side_by_side")
+        )
         if display_side_by_side:
             depth_frame = frames.get_depth_frame()
             depth_image = np.asanyarray(depth_frame.get_data())
@@ -890,11 +958,15 @@
         else:
             return color_image
 
-    def _horizontally_stack(self, depth_image: np.ndarray, color_image: np.ndarray) -> np.ndarray:
+    def _horizontally_stack(
+        self, depth_image: np.ndarray, color_image: np.ndarray
+    ) -> np.ndarray:
         """Merges color image and depth image into a wider image, all in RGB"""
 
         # Apply colormap on depth image (image must be converted to 8-bit per pixel first)
-        depth_colormap = cv2.applyColorMap(cv2.convertScaleAbs(depth_image, alpha=0.03), cv2.COLORMAP_BONE)
+        depth_colormap = cv2.applyColorMap(
+            cv2.convertScaleAbs(depth_image, alpha=0.03), cv2.COLORMAP_BONE
+        )
         depth_colormap_dim = depth_colormap.shape
         color_colormap_dim = color_image.shape
 
@@ -926,7 +998,9 @@
             self.pipeline.stop()  # pipeline needs to be temporarily stopped in order to change the resolution
             self.rs_config.enable_stream(rs.stream.color, new_width, new_height)
             self.rs_config.enable_stream(rs.stream.depth, new_width, new_height)
-            self.pipeline.start(self.rs_config)  # Restart the pipeline with the new configuration
+            self.pipeline.start(
+                self.rs_config
+            )  # Restart the pipeline with the new configuration
         else:
             # If the user didn't provide a resolution, do nothing
             pass
@@ -950,7 +1024,10 @@
         for curr_serial_number in MockFrameGrabber.available_serial_numbers:
             if curr_serial_number in MockFrameGrabber.serial_numbers_in_use:
                 continue  # this camera is already in use, moving on to the next
-            if provided_serial_number is None or curr_serial_number == provided_serial_number:
+            if (
+                provided_serial_number is None
+                or curr_serial_number == provided_serial_number
+            ):
                 break  # succesfully connected, breaking out of loop
         else:
             raise ValueError(
@@ -975,7 +1052,9 @@
         return frame
 
     def release(self) -> None:
-        MockFrameGrabber.serial_numbers_in_use.remove(self.config["id"]["serial_number"])
+        MockFrameGrabber.serial_numbers_in_use.remove(
+            self.config["id"]["serial_number"]
+        )
 
     def _apply_camera_specific_options(self, options: dict) -> None:
         pass  # no action necessary for mock camera
