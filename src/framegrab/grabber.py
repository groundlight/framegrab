--- conflicted
+++ resolved
@@ -560,7 +560,6 @@
         GenericUSBFrameGrabber.indices_in_use.add(idx)
 
     def _validate_image_capture(self, capture: cv2.VideoCapture) -> bool:
-<<<<<<< HEAD
        """Check if the camera is able to grab a frame and that frame is a color frame.
        We are excluding grayscale cameras in order to avoid connecting to IR cameras on webcams such
        as the Logitech Brio
@@ -578,26 +577,6 @@
        return True
     
     def _is_grayscale(self, frame: np.ndarray) -> bool:
-        """Check if the provided frame is grayscale.
-=======
-        """Check if the camera is able to grab a frame and that frame is a color frame.
-        We are excluding grayscale cameras in order to avoid connecting to IR cameras on webcams such
-        as the Logitech Brio
->>>>>>> 7508c44d
-        """
-        ret, frame = capture.read()
-        if not ret:
-            logger.error(f"Could not read frame from {capture}")
-            return False
-
-        if self._is_grayscale(frame):
-            logger.error(f"Frame from {capture} is not a color frame. Shape: {frame.shape}")
-            return False
-
-        logger.info(f"Found image resolution of {frame.shape}")
-        return True
-
-    def _is_grayscale(self, frame: np.ndarray) -> bool:
         """Check if the provided frame is grayscale."""
         b, g, r = cv2.split(frame)
 
