# look at the value errors
# figure out apply again
# test for create_grabber with config obj
# config: dict ->
# get rid of validation in this file
# go over unnamed logic
# get rid of pdb
# check config params
# documentation
# deal with warnings
# uncomment the options test stuff (its in multiple files)
# double check which config you can put resolution
# more apply_options tests

# having dict configs requires you to know ahead of time all the validation framegrab needs to do

import logging
import os
import pdb
import platform
import re
import subprocess
import time
from abc import ABC, abstractmethod
from threading import Lock, Thread
from typing import Dict, List, Optional, Union
from urllib.parse import urlparse

import cv2
import numpy as np
import yaml

from .config import (
    BaslerFrameGrabberConfig,
    FileStreamFrameGrabberConfig,
    FrameGrabberConfig,
    HttpLiveStreamingFrameGrabberConfig,
    InputTypes,
    MockFrameGrabberConfig,
    RaspberryPiCSI2FrameGrabberConfig,
    RealSenseFrameGrabberConfig,
    RTSPFrameGrabberConfig,
    YouTubeLiveFrameGrabberConfig,
)
from .exceptions import GrabError
from .rtsp_discovery import AutodiscoverMode, RTSPDiscovery
from .unavailable_module import UnavailableModule

# The wsdiscovery packages calls logging.basicConfig, which will wipe out any logging config
# that framegrab users have set, which is not good. To clear the config that wsdiscovery sets, we
# will run the following
root_logger = logging.getLogger()
if root_logger.hasHandlers():
    root_logger.handlers.clear()

logger = logging.getLogger(__name__)

# Create a logger for this module
# -- Optional imports --
# Only used for Basler cameras, not required otherwise
try:
    from pypylon import pylon
except ImportError as e:
    pylon = UnavailableModule(e)

# Only used for RealSense cameras, not required otherwise
try:
    from pyrealsense2 import pyrealsense2 as rs
except ImportError as e:
    rs = UnavailableModule(e)

# Only used for CSI2 cameras with Raspberry Pi, not required otherwise
try:
    from picamera2 import Picamera2
except ImportError as e:
    Picamera2 = UnavailableModule(e)

# Only used for Youtube Live streams, not required otherwise
try:
    import streamlink
except ImportError as e:
    streamlink = UnavailableModule(e)


OPERATING_SYSTEM = platform.system()
DIGITAL_ZOOM_MAX = 4
NOISE = np.random.randint(0, 256, (480, 640, 3), dtype=np.uint8)  # in case a camera can't get a frame


class FrameGrabber(ABC):
    # for naming FrameGrabber objects that have no user-defined name
    unnamed_grabber_count = 0

    config: FrameGrabberConfig

    def __init__(self, config: FrameGrabberConfig):
        if not isinstance(config, FrameGrabberConfig):
            raise TypeError(f"Expected config to be of type FrameGrabberConfig, but got {type(config).__name__}")

        config_class = FrameGrabberConfig.get_input_type_to_class_dict()[config.input_type.value]
        if not isinstance(config, config_class):
            raise TypeError(f"Expected config to be of type {config_class.__name__}, but got {type(config).__name__}")

        self.config = config
        if not config.name:
            self._autogenerate_name()

    @staticmethod
    def _validate_dict_config(config: dict) -> FrameGrabberConfig:
        """Check the config to ensure it conforms to the required format and data types
        Returns a corrected version of the config.
        """
        output_config = config.copy()
        model_config = FrameGrabberConfig.from_framegrab_config_dict(output_config)
        return model_config

    @staticmethod
    def create_grabbers(
        configs: List[Union[dict, FrameGrabberConfig]], warmup_delay: float = 1.0
    ) -> Dict[str, "FrameGrabber"]:
        """
        Creates multiple FrameGrab objects based on user-provided configurations

        Parameters:
        configs (List[dict]): A list of dictionaries, where each dictionary contains the configuration
                              for a FrameGrabber.

        warmup_delay (float, optional): The number of seconds to wait after creating the grabbers. USB
            cameras often need a moment to warm up before they can be used; grabbing frames too early
            might result in dark or blurry images.
            Defaults to 1.0. Only happens if there are any generic_usb cameras in the config list.

        Returns:
        dict: A dictionary where the keys are the camera names, and the values are FrameGrab
        objects.
        """

        configs_as_model_config = [
            FrameGrabberConfig.from_framegrab_config_dict(config) if isinstance(config, dict) else config
            for config in configs
        ]

        # Sort the configs such that configs with serial numbers appear first
        # This will ensure that they are able to connect to the camera with the specified
        # serial number, and that no other FrameGrabbers claim that camera first.
        configs_as_model_config.sort(
            key=lambda config: not hasattr(config, "serial_number") or config.serial_number is None
        )

        # Do not allow duplicate camera names
        names = [config.name for config in configs_as_model_config if config.name is not None]
        if len(names) != len(set(names)):
            raise ValueError(
                f"Duplicate camera names were provided in configurations. Please ensure that each camera name is unique. "
                f"Provided camera names: {names}"
            )

        # Create the grabbers
        grabber_list = []
        for config in configs_as_model_config:
            try:
                grabber = FrameGrabber.create_grabber(config, warmup_delay=0)
                grabber_list.append(grabber)
            except ValueError as e:
                camera_name = config.name
                logger.error(
                    f"Failed to connect to {camera_name}. Please check its connection and provided configuration: {config}",
                    exc_info=True,
                )

        grabbers = FrameGrabber.grabbers_to_dict(grabber_list)

        # Do the warmup delay if necessary
        grabber_types = set([grabber.config.input_type for grabber in grabbers.values()])
        if InputTypes.GENERIC_USB in grabber_types and warmup_delay > 0:
            logger.info(
                f"Waiting {warmup_delay} seconds for camera(s) to warm up. "
                "Pass in warmup_delay = 0 to suppress this behavior."
            )
            time.sleep(warmup_delay)

        return grabbers

    @staticmethod
    def from_yaml(filename: Optional[str] = None, yaml_str: Optional[str] = None) -> List["FrameGrabber"]:
        """Creates multiple FrameGrabber objects based on a YAML file or YAML string.

        Args:
            filename (str, optional): The filename of the YAML file to load.
                Either filename or yaml_str must be provided, but not both.
            yaml_str (str, optional): A YAML string to parse.
                Either filename or yaml_str must be provided, but not both.

        Returns:
            List[FrameGrabber]: A list of FrameGrabber objects created from the YAML configuration.
        """
        if filename is None and yaml_str is None:
            raise ValueError("Either filename or yaml_str must be provided.")
        if filename is not None and yaml_str is not None:
            raise ValueError("Only one of filename or yaml_str can be provided.")
        if filename:
            with open(filename, "r") as f:
                yaml_str = f.read()
        full_config = yaml.safe_load(yaml_str)
        if "image_sources" not in full_config:
            raise ValueError("Invalid config file. Camera configs must be under the 'image_sources' key.")
        image_sources = full_config["image_sources"]
        # Check that it's a list.
        if image_sources is None or not isinstance(image_sources, list):
            raise ValueError("Invalid config file. 'image_sources' must be a list.")
        grabber_dict = FrameGrabber.create_grabbers(image_sources)
        grabber_list = []
        for _, grabber in grabber_dict.items():
            grabber_list.append(grabber)
        return grabber_list

    @staticmethod
    def grabbers_to_dict(grabber_list: list) -> dict:
        """Converts a list of FrameGrabber objects into a dictionary where the keys are the camera names.
        Sorts the grabbers by serial_number to make sure they always come up in the same order.
        Autogenerates names for any unnamed grabbers.
        """

        # Sort the grabbers by serial_number to make sure they always come up in the same order
        grabber_list = sorted(
            grabber_list,
            key=lambda grabber: grabber.config.serial_number if hasattr(grabber.config, "serial_number") else "",
        )

        # Create the grabbers dictionary, autogenerating names for any unnamed grabbers
        grabbers = {}
        for grabber in grabber_list:

            # Add the grabber to the dictionary
            grabber_name = grabber.config.name
            grabbers[grabber_name] = grabber

        return grabbers

    @staticmethod
    def create_grabber_yaml(yaml_config: str, autogenerate_name: bool = True, warmup_delay: float = 1.0):
        """Create a FrameGrabber object based on the provided configuration.

        Parameters:
            config (str): A yaml string containing configuration settings for the FrameGrabber.

            autogenerate_name (bool, optional): A flag to indicate whether to automatically
                generate a name for the FrameGrabber object if not explicitly provided. Defaults
                to True.

            warmup_delay (float, optional): The number of seconds to wait after creating the grabbers. USB
                cameras often need a moment to warm up before they can be used; grabbing frames too early
                might result in dark or blurry images.
                Defaults to 1.0. Only applicable to generic_usb cameras.

        Returns:
                An instance of a FrameGrabber subclass based on the provided
                configuration. The specific subclass will be determined by the content of the
                configuration dictionary.
        """
        config = yaml.safe_load(yaml_config)
        grabber = FrameGrabber.create_grabber(config, autogenerate_name, warmup_delay)
        return grabber

    @staticmethod
    def create_grabber(config: Union[dict, FrameGrabberConfig], warmup_delay: float = 1.0):
        """Create a FrameGrabber object based on the provided configuration.

        Parameters:
            config (dict): A dictionary containing configuration settings for the FrameGrabber.

            warmup_delay (float, optional): The number of seconds to wait after creating the grabbers. USB
                cameras often need a moment to warm up before they can be used; grabbing frames too early
                might result in dark or blurry images.
                Defaults to 1.0. Only applicable to generic_usb cameras.

        Returns:
                An instance of a FrameGrabber subclass based on the provided
                configuration. The specific subclass will be determined by the content of the
                configuration dictionary.

        """
        if isinstance(config, dict):
            model_config = FrameGrabber._validate_dict_config(config)
        else:
            model_config = config

        # At a minimum, input_type must be provided
        input_type = model_config.input_type

        # Based on input_type, create correct type of FrameGrabber
        if input_type == InputTypes.GENERIC_USB:
            grabber = GenericUSBFrameGrabber(model_config)
        elif input_type == InputTypes.RTSP:
            grabber = RTSPFrameGrabber(model_config)
        elif input_type == InputTypes.BASLER:
            grabber = BaslerFrameGrabber(model_config)
        elif input_type == InputTypes.REALSENSE:
            grabber = RealSenseFrameGrabber(model_config)
        elif input_type == InputTypes.RPI_CSI2:
            grabber = RaspberryPiCSI2FrameGrabber(model_config)
        elif input_type == InputTypes.HLS:
            grabber = HttpLiveStreamingFrameGrabber(model_config)
        elif input_type == InputTypes.YOUTUBE_LIVE:
            grabber = YouTubeLiveFrameGrabber(config)
        elif input_type == InputTypes.FILE_STREAM:
            grabber = FileStreamFrameGrabber(model_config)
        elif input_type == InputTypes.MOCK:
            grabber = MockFrameGrabber(model_config)
        else:
            raise ValueError(
                f"The provided input_type ({input_type}) is not valid. Valid types are {InputTypes.get_options()}"
            )

        # Apply the options so that resolution, exposure, etc. are correct
        # grabber.apply_options(config["options"])

        # Do the warmup delay if necessary
        if input_type == InputTypes.GENERIC_USB and warmup_delay > 0:
            logger.info(
                f"Waiting {warmup_delay} seconds for camera to warm up. "
                "Pass in warmup_delay = 0 to suppress this behavior."
            )
            time.sleep(warmup_delay)

        return grabber

    @staticmethod
    def autodiscover(
        warmup_delay: float = 1.0,
        rtsp_discover_mode: AutodiscoverMode = AutodiscoverMode.off,
    ) -> dict:
        """Autodiscovers cameras and returns a dictionary of FrameGrabber objects

        warmup_delay (float, optional): The number of seconds to wait after creating the grabbers. USB
            cameras often need a moment to warm up before they can be used; grabbing frames too early
            might result in dark or blurry images.
            Defaults to 1.0. Only happens if there are any generic_usb cameras in the config list.

        rtsp_discover_mode (AutodiscoverMode, optional): Options to try different default credentials
            stored in DEFAULT_CREDENTIALS for RTSP cameras.
            Consists of five options:
                off: No discovery.
                ip_only: Only discover the IP address of the camera.
                light: Only try first two usernames and passwords ("admin:admin" and no username/password).
                complete_fast: Try the entire DEFAULT_CREDENTIALS without delays in between.
                complete_slow: Try the entire DEFAULT_CREDENTIALS with a delay of 1 seconds in between.
            Defaults to off.
        """
        autodiscoverable_input_types = (
            InputTypes.REALSENSE,
            InputTypes.GENERIC_USB,
            InputTypes.BASLER,
            InputTypes.RTSP,
            InputTypes.RPI_CSI2,
        )

        # Autodiscover the grabbers
        grabber_list = []
        for input_type in autodiscoverable_input_types:
            logger.info(f"Autodiscovering {input_type} cameras...")

            # If the input type is RTSP and rtsp_discover_modes is provided, use RTSPDiscovery to find the cameras
            if input_type == InputTypes.RTSP:
                if rtsp_discover_mode is not None:
                    onvif_devices = RTSPDiscovery.discover_onvif_devices(auto_discover_mode=rtsp_discover_mode)
                    for device in onvif_devices:
                        for index, rtsp_url in enumerate(device.rtsp_urls):
                            grabber = FrameGrabber.create_grabber(
                                {
                                    "input_type": input_type,
                                    "id": {"rtsp_url": rtsp_url},
                                    "name": f"RTSP Camera - {device.ip} - {index}",
                                },
                                autogenerate_name=False,
                                warmup_delay=0,
                            )
                            grabber_list.append(grabber)
                continue

            for _ in range(
                100
            ):  # an arbitrarily high value so that we look for enough cameras, but this never becomes an infinite loop
                try:
                    config = {"input_type": input_type}
                    grabber = FrameGrabber.create_grabber(config, autogenerate_name=False, warmup_delay=0)
                    grabber_list.append(grabber)
                except (ValueError, ImportError):
                    # ValueError is taken to mean that we have reached the end of enumeration for the current input_type.
                    # ImportError means the requisite packages aren't installed for the current input_type.
                    # In both cases, it's time to move on to the next input_type.
                    break

        grabbers = FrameGrabber.grabbers_to_dict(grabber_list)

        # Do the warmup delay if necessary
        grabber_types = set([grabber.config.input_type for grabber in grabbers.values()])
        if InputTypes.GENERIC_USB in grabber_types and warmup_delay > 0:
            logger.info(
                f"Waiting {warmup_delay} seconds for camera(s) to warm up. "
                "Pass in warmup_delay = 0 to suppress this behavior."
            )
            time.sleep(warmup_delay)

        return grabbers

    @abstractmethod
    def _grab_implementation(self) -> np.ndarray:
        """Each FrameGrabber must implement its own method of grabbing"""
        pass

    def grab(self) -> np.ndarray:
        """Read a frame from the camera and perform post processing operations such as zoom, crop and rotation if necessary.
        Returns a frame.
        """
        frame = self._grab_implementation()

        if frame is None:
            name = self.config.name  # all grabbers should have a name, either user-provided or generated
            error_msg = f"Failed to grab frame from {name}"
            raise GrabError(error_msg)

        # apply post processing operations
        frame = self._rotate(frame)
        frame = self._crop(frame)
        frame = self._digital_zoom(frame)
        return frame

    def _autogenerate_name(self) -> None:
        """For generating and assigning unique names for unnamed FrameGrabber objects.

        Attempts to incorporate a unique identifier (serial number, url, etc.) into each
        camera name. If no unique identifier is available, a counter is used instead.
        """
        self.config.name = self._default_name()

    @abstractmethod
    def _default_name(self) -> str:
        raise NotImplementedError

    def _crop(self, frame: np.ndarray) -> np.ndarray:
        """Looks at FrameGrabber's options and decides to either crop by pixels or
        in a relative manner (normalized).

        Returns a cropped frame.
        """
        if self.config.crop:
            relative_crop_params = self.config.crop.get("relative")
            if relative_crop_params:
                return self._crop_relative(frame, relative_crop_params)

            pixel_crop_params = self.config.crop.get("pixels")
            if pixel_crop_params:
                return self._crop_pixels(frame, pixel_crop_params)

        return frame

    def _crop_pixels(self, frame: np.ndarray, crop_params: Dict[str, int]) -> np.ndarray:
        """Crops the provided frame according to the FrameGrabbers cropping configuration.
        Crops according to pixels positions.
        """
        top = int(crop_params.get("top", 0))
        bottom = int(crop_params.get("bottom", frame.shape[0]))
        left = int(crop_params.get("left", 0))
        right = int(crop_params.get("right", frame.shape[1]))
        frame = frame[top:bottom, left:right]

        return frame

    def _crop_relative(self, frame: np.ndarray, crop_params: Dict[str, float]) -> np.ndarray:
        """Crops the provided frame according to the FrameGrabbers cropping configuration.
        Crops according to relative positions (0-1).
        """
        top = crop_params.get("top", 0) * frame.shape[0]
        bottom = crop_params.get("bottom", 1) * frame.shape[0]
        left = crop_params.get("left", 0) * frame.shape[1]
        right = crop_params.get("right", 1) * frame.shape[1]
        frame = frame[int(top) : int(bottom), int(left) : int(right)]

        return frame

    def _digital_zoom(self, frame: np.ndarray) -> np.ndarray:
        digital_zoom = self.config.digital_zoom

        if digital_zoom is None:
            pass
        else:
            top = (frame.shape[0] - frame.shape[0] / digital_zoom) / 2
            bottom = frame.shape[0] - top
            left = (frame.shape[1] - frame.shape[1] / digital_zoom) / 2
            right = frame.shape[1] - left
            frame = frame[int(top) : int(bottom), int(left) : int(right)]

        return frame

    def _rotate(self, frame: np.ndarray) -> np.ndarray:
        """Rotates the provided frame a specified number of 90 degree rotations clockwise"""

        num_90_deg_rotations = self.config.num_90_deg_rotations

        for n in range(num_90_deg_rotations):
            frame = np.rot90(frame)

        return frame

    def _set_cv2_resolution(self) -> None:
        """Set the resolution of the cv2.VideoCapture object based on the FrameGrabber's config.
        If the FrameGrabber lacks both of these properties (height and width), this method
        will do nothing.

        Similarly, if the specified resolution equals the existing resolution, this function will
        do nothing. This is because setting the resolution of a cv2.VideoCapture object is non-trivial and
        can take multiple seconds, so we should only do it when something has changed.
        """

        new_height = self.config.resolution_height
        new_width = self.config.resolution_width

        if new_width is None or new_height is None:
            return

        if new_width:
            current_width = int(self.capture.get(cv2.CAP_PROP_FRAME_WIDTH))
            if new_width != current_width:
                self.capture.set(cv2.CAP_PROP_FRAME_WIDTH, new_width)
        if new_height:
            current_height = int(self.capture.get(cv2.CAP_PROP_FRAME_HEIGHT))
            if new_height != current_height:
                self.capture.set(cv2.CAP_PROP_FRAME_HEIGHT, new_height)

    def apply_options(self, options: dict) -> None:
        """Update generic options such as crop and zoom as well as
        camera-specific options.
        """
        framegrab_config_dict = type(self.config).to_framegrab_config_dict(self.config)
        framegrab_config_dict["options"] = options

        # this will validate the new options
        new_config = FrameGrabberConfig.from_framegrab_config_dict(framegrab_config_dict)
        self.config = new_config


    @abstractmethod
    def release() -> None:
        """A cleanup method. Releases/closes the video capture, terminates any related threads, etc."""
        pass

    def __enter__(self):
        """Context manager entry point."""
        return self

    def __exit__(self, exc_type, exc_val, exc_tb):
        """Context manager exit point that ensures proper resource cleanup."""
        self.release()
        return False  # re-raise any exceptions that occurred


class FrameGrabberWithSerialNumber(FrameGrabber, ABC):
    def _default_name(self) -> str:
        if self.config.serial_number:
            unnamed_grabber_id = self.config.serial_number
        else:
            FrameGrabber.unnamed_grabber_count += 1
            unnamed_grabber_id = FrameGrabber.unnamed_grabber_count

        autogenerated_name = f"{unnamed_grabber_id} Camera - {unnamed_grabber_id}"
        return autogenerated_name


class GenericUSBFrameGrabber(FrameGrabberWithSerialNumber):
    """For any generic USB camera, such as a webcam"""

    # keep track of the cameras that are already in use so that we don't try to connect to them twice
    indices_in_use = set()

    def __init__(self, config: dict):
        super().__init__(config)

        serial_number = self.config.serial_number

        if serial_number and OPERATING_SYSTEM != "Linux":
            logger.warning(
                f"Matching USB cameras with serial_number is not supported on your operating system, {OPERATING_SYSTEM}. "
                "Cameras will be sequentially assigned instead."
            )

        # Find the serial number of connected cameras. Currently only works on Linux.
        if OPERATING_SYSTEM == "Linux":
            found_cams = GenericUSBFrameGrabber._find_cameras()
        else:
            found_cams = {}

        # Assign camera based on serial number if 1) serial_number was provided and 2) we know the
        # serial numbers of plugged in devices
        if found_cams:
            logger.debug(f"Found {len(found_cams)} USB cameras with Linux commands. Assigning camera by serial number.")
            for found_cam in found_cams:
                if serial_number and serial_number != found_cam["serial_number"]:
                    continue

                idx = found_cam["idx"]
                if idx in GenericUSBFrameGrabber.indices_in_use:
                    continue

                capture = self._connect_and_validate_capture(found_cam)
                if capture is not None:
                    break  # Found a valid capture

            else:
                raise ValueError(
                    f"Unable to find USB camera with the specified serial_number: {serial_number}. "
                    "Please ensure that the serial number is correct, that the camera is plugged in, and that the camera is not already in use."
                )
        # If we don't know the serial numbers of the cameras, just assign the next available camera by index
        else:
            logger.debug("No USB cameras found with Linux commands. Assigning camera by index.")
            for idx in range(20):  # an arbitrarily high number to make sure we check for enough cams
                if idx in GenericUSBFrameGrabber.indices_in_use:
                    continue  # Camera is already in use, moving on

                capture = cv2.VideoCapture(idx)
                if capture.isOpened():
                    break  # Found a valid capture

            else:
                raise ValueError("Unable to connect to USB camera by index. Is your camera plugged in?")

        # If a serial_number wasn't provided by the user, attempt to find it and add it to the config
        if not serial_number:
            for found_cam in found_cams:
                if idx == found_cam["idx"]:
                    self.config.serial_number = found_cam["serial_number"]
                    break

        # A valid capture has been found, saving it for later
        self.capture = capture

        # Log the current camera index as 'in use' to prevent other GenericUSBFrameGrabbers from stepping on it
        self.idx = idx
        GenericUSBFrameGrabber.indices_in_use.add(idx)

    def _has_ir_camera(self, camera_name: str) -> bool:
        """Check if the device contains an IR camera.

        Cameras such as the Logitech Brio contain an infrared camera for unlocking the computer with features
        such as Windows Hello. These cameras are not suitable for use in the context of most applications, so we will
        exclude them.
        """
        cameras_with_ir = ["logitech brio"]  # we can add to this list as we discover more cameras with IR
        for i in cameras_with_ir:
            if i in camera_name.lower():
                return True
        return False

    def _connect_and_validate_capture(self, camera_details: Dict[str, str]) -> Union[cv2.VideoCapture, None]:
        """Connect to the camera, check that it is open and not an IR camera.

        Return the camera if it is valid, otherwise return None.
        """
        idx = camera_details["idx"]
        camera_name = camera_details["camera_name"]
        device_path = camera_details["device_path"]

        capture = cv2.VideoCapture(idx)
        if not capture.isOpened():
            logger.warning(f"Could not open camera with index {idx}")
            return None

        has_ir_camera = self._has_ir_camera(camera_name)
        if has_ir_camera:
            ret, frame = capture.read()
            if not ret:
                logger.warning(f"Could not read frame from {device_path}")
                return None
            elif self._is_grayscale(frame):
                logger.info(
                    f"This device ({device_path}) is grayscale and therefore likely an IR camera. Skipping this camera."
                )
                capture.release()
                return None
            else:
                return capture
        else:
            return capture

    def _is_grayscale(self, frame: np.ndarray) -> bool:
        """Check if the provided frame is grayscale."""
        b, g, r = cv2.split(frame)

        return np.array_equal(b, g) and np.array_equal(g, r)

    def _grab_implementation(self) -> np.ndarray:
        if not self.capture.isOpened():
            self.capture.open(self.idx)

        # OpenCV VideoCapture buffers frames by default. It's usually not possible to turn buffering off.
        # Buffer can be set as low as 1, but even still, if we simply read once, we will get the buffered (stale) frame.
        # Assuming buffer size of 1, we need to read twice to get the current frame.
        for _ in range(2):
            _, frame = self.capture.read()

        return frame

    def release(self) -> None:
        GenericUSBFrameGrabber.indices_in_use.remove(self.idx)
        self.capture.release()

    def apply_options(self, options: dict) -> None:
        super().apply_options(options)
        self._set_cv2_resolution()

        # set the buffer size to 1 to always get the most recent frame
        self.capture.set(cv2.CAP_PROP_BUFFERSIZE, 1)

    @staticmethod
    def _run_system_command(command: str) -> str:
        """Runs a Linux system command and returns the stdout as a string."""
        process = subprocess.Popen(command, stdout=subprocess.PIPE, stderr=subprocess.PIPE, shell=True)
        stdout, _ = process.communicate()
        return stdout.decode("utf-8").strip()

    @staticmethod
    def _find_cameras() -> list:
        """Attempts to finds all USB cameras and returns a list dictionaries, each dictionary containing
        information about a camera, including: serial_number, device name, index, etc.
        This is useful for connecting the dots between user provided configurations
        and actual plugged in devices.

        This function only works on Linux, and was specifically tested on an Nvidia Jetson.
        """

        # ls /dev/video* returns device paths for all detected cameras
        command = "ls /dev/video*"
        output = GenericUSBFrameGrabber._run_system_command(command)

        if len(output) == 0:  # len is zero when no cameras are plugged in
            device_paths = []
        else:
            device_paths = output.split("\n")

        found_cams = []
        for device_path in device_paths:
            # ls -l /sys/class/video4linux/video0/device returns a path that points back into the /sys/bus/usb/devices/
            # directory where we can determine the serial number.
            # e.g. /sys/bus/usb/devices/2-3.2:1.0 -> /sys/bus/usb/devices/<bus>-<port>.<subport>:<config>.<interface>
            devname = device_path.split("/")[-1]
            command = f"ls -l /sys/class/video4linux/{devname}/device"
            output = GenericUSBFrameGrabber._run_system_command(command)
            bus_port_subport = output.split("/")[-1].split(":")[0]

            # find the serial number
            command = f"cat /sys/bus/usb/devices/{bus_port_subport}/serial"
            serial_number = GenericUSBFrameGrabber._run_system_command(command)

            # find the camera name (e.g. Logitech Brio)
            command = f"cat /sys/class/video4linux/{devname}/name"
            camera_name = GenericUSBFrameGrabber._run_system_command(command)

            # find the index
            idx = int(re.findall(r"\d+", devname)[-1])

            if serial_number:
                found_cams.append(
                    {
                        "serial_number": serial_number,
                        "device_path": device_path,
                        "idx": idx,
                        "camera_name": camera_name,
                    }
                )

        return found_cams


class RTSPFrameGrabber(FrameGrabber):
    """Handles RTSP streams.

    Can operate in two modes based on the `keep_connection_open` configuration:
        1. If `true`, keeps the connection open for low-latency frame grabbing, but consumes more CPU.  (default)
        2. If `false`, opens the connection only when needed, which is slower but conserves resources.
    """

    def __init__(self, config: RTSPFrameGrabberConfig):
        super().__init__(config)
        rtsp_url = self.config.rtsp_url
        if not rtsp_url:
            camera_name = self.config.name
            raise ValueError(
                f"No RTSP URL provided for {camera_name}. Please add an rtsp_url attribute to the config under id."
            )

        self.config = RTSPFrameGrabber._substitute_rtsp_password(config)

        self.lock = Lock()
        self.run = True
        self.keep_connection_open = self.config.keep_connection_open

        if self.keep_connection_open:
            self._open_connection()
            self._init_drain_thread()

    def _default_name(self) -> str:
        return self.config.rtsp_url

    @staticmethod
    def _substitute_rtsp_password(config: RTSPFrameGrabberConfig) -> RTSPFrameGrabberConfig:
        """
        Substitutes the password placeholder in the rtsp_url with the actual password
        from an environment variable.
        The URL should take this format
            Ex: rtsp://admin:{{MY_PASSWORD}}@10.0.0.0/cam/realmonitor?channel=1&subtype=0
        This function looks for an all-uppercase name between {{ and }} to find an environment
        variable with that name. If the environment variable is found, its value will be
        substituted in the rtsp_url.
        NOTE: This can also work for multiple RTSP URLs in the same config file as long
            as each one has a unique password placeholder.
        """
        pattern = r"\{\{([A-Z_][A-Z0-9_]*?)\}\}"
        rtsp_url = config.rtsp_url
        matches = re.findall(pattern, rtsp_url)

        if len(matches) == 0:
            return config  # make no change to config if no password placeholder is found
        elif len(matches) > 1:
            raise ValueError("RTSP URL should contain no more than one placeholder for the password.")

        match = matches[0]
        password_env_var = os.environ.get(match)
        if not password_env_var:
            raise ValueError(f"RTSP URL {rtsp_url} references environment variable {match} which is not set")

        placeholder = "{{" + match + "}}"
        config.rtsp_url = rtsp_url.replace(placeholder, password_env_var)

        return config

    def _open_connection(self):
        self.capture = cv2.VideoCapture(self.config.rtsp_url)
        if not self.capture.isOpened():
            raise ValueError(
                f"Could not open RTSP stream: {self.config.rtsp_url}. Is the RTSP URL correct? Is the camera connected to the network?"
            )
        logger.debug(f"Initialized video capture with backend={self.capture.getBackendName()}")

    def _close_connection(self):
        with self.lock:
            if self.capture is not None:
                self.capture.release()

    def _grab_implementation(self) -> np.ndarray:
        if not self.keep_connection_open:
            self._open_connection()
            try:
                return self._grab_open()
            finally:
                self._close_connection()
        else:
            return self._grab_open()

    def _grab_open(self) -> np.ndarray:
        with self.lock:
            ret, frame = self.capture.retrieve() if self.keep_connection_open else self.capture.read()
        if not ret:
            logger.error(f"Could not read frame from {self.capture}")
        return frame

    def release(self) -> None:
        if self.keep_connection_open:
            self.run = False  # to stop the buffer drain thread
            self._close_connection()

    def _init_drain_thread(self):
        if not self.keep_connection_open:
            return  # No need to drain if we're not keeping the connection open

        max_fps = self.config.max_fps
        self.drain_rate = 1 / max_fps
        thread = Thread(target=self._drain)
        thread.daemon = True
        thread.start()

    def _drain(self):
        while self.run:
            with self.lock:
                _ = self.capture.grab()
            time.sleep(self.drain_rate)


class BaslerFrameGrabber(FrameGrabberWithSerialNumber):
    """Basler USB and Basler GigE Cameras"""

    serial_numbers_in_use = set()

    def __init__(self, config: BaslerFrameGrabberConfig):
        super().__init__(config)
        self.config = config

        # Basler cameras grab frames in different pixel formats, most of which cannot be displayed directly
        # by OpenCV. self.convert will convert them to BGR which can be used by OpenCV
        self.converter = pylon.ImageFormatConverter()
        self.converter.OutputPixelFormat = pylon.PixelType_BGR8packed
        self.converter.OutputBitAlignment = pylon.OutputBitAlignment_MsbAligned

        tlf = pylon.TlFactory.GetInstance()
        devices = tlf.EnumerateDevices()

        if not devices:
            raise ValueError("No Basler cameras were found. Is your camera connected?")

        # Attempt to match the provided serial number with a plugged in device. If no serial number was provided, just
        # pick the first found device that is not currently in use.
        serial_number = self.config.serial_number
        for device in devices:
            curr_serial_number = device.GetSerialNumber()
            if curr_serial_number in BaslerFrameGrabber.serial_numbers_in_use:
                continue
            if serial_number is None or serial_number == curr_serial_number:
                camera = pylon.InstantCamera(pylon.TlFactory.GetInstance().CreateDevice(device))
                camera.Open()
                logger.info(f"Connected to Basler camera with serial number {curr_serial_number}.")
                break
        else:
            raise ValueError(
                f"Unable to connect to Basler camera with serial number: {serial_number}. "
                "Please verify that the camera is connected and that the serial number is correct."
            )

        # In case the serial_number wasn't provided by the user, add it to the config
        self.config.serial_number = curr_serial_number

        # A valid camera has been found, remember the serial_number to prevent
        # other FrameGrabbers from using it
        self.camera = camera
        BaslerFrameGrabber.serial_numbers_in_use.add(self.config.serial_number)

    def _grab_implementation(self) -> np.ndarray:
        with self.camera.GrabOne(2000) as result:
            if result.GrabSucceeded():
                # Convert the image to BGR for OpenCV
                image = self.converter.Convert(result)
                frame = image.GetArray()
            else:
                error_info = {
                    "ErrorCode": result.GetErrorCode(),
                    "PayloadSize": result.GetPayloadSize(),
                    "ID": result.GetID(),
                    "BlockID": result.GetBlockID(),
                    "Width": result.GetWidth(),
                    "Height": result.GetHeight(),
                    "PixelType": result.GetPixelType(),
                    "ErrorDescription": result.GetErrorDescription(),
                }

                error_message = "\n".join(f"{k}: {v}" for k, v in error_info.items())

                camera_name = self.config.name
                logger.warning(
                    f"Could not grab a frame from {camera_name}\n"
                    f"{error_message}\n"
                    f"---------------------------------------------------\n"
                )

                frame = NOISE

        return frame

    def release(self) -> None:
        BaslerFrameGrabber.serial_numbers_in_use.remove(self.config.serial_number)
        self.camera.Close()

    def apply_options(self, options: dict) -> None:
        super().apply_options(options)
        basler_options = self.config.basler_options
        node_map = self.camera.GetNodeMap()
        for property_name, value in basler_options.items():
            node = node_map.GetNode(property_name)
            node.SetValue(value)


class RealSenseFrameGrabber(FrameGrabberWithSerialNumber):
    """Intel RealSense Depth Camera"""

    def __init__(self, config: dict):
        super().__init__(config)
        self.config = config

        ctx = rs.context()
        if len(ctx.devices) == 0:
            raise ValueError("No Intel RealSense cameras detected. Is your camera plugged in?")

        provided_serial_number = self.config.serial_number

        # Iterate through each detected camera and attempt to match it with the provided camera config
        for device in ctx.devices:
            pipeline = rs.pipeline()
            rs_config = rs.config()

            curr_serial_number = device.get_info(rs.camera_info.serial_number)

            if provided_serial_number is None or curr_serial_number == provided_serial_number:
                rs_config.enable_device(curr_serial_number)

                # Try to connect to the camera
                try:
                    pipeline_profile = pipeline.start(rs_config)
                    break  # succesfully connected, breaking out of loop
                except RuntimeError:
                    # The current camera is not available, moving on to the next
                    continue
        else:
            raise ValueError(
                f"Unable to connect to Intel RealSense camera with serial_number: {provided_serial_number}. "
                "Is the serial number correct? Is the camera plugged in?"
            )

        # A valid pipeline was found, save the pipeline and RealSense config for later
        self.pipeline = pipeline
        self.rs_config = rs_config

        # In case the serial_number wasn't provided by the user, add it to the config
        self.config.serial_number = curr_serial_number

    def _grab_implementation(self) -> np.ndarray:
        frames = self.pipeline.wait_for_frames()

        # Convert color images to numpy arrays and convert from RGB to BGR
        color_frame = frames.get_color_frame()
        color_image = cv2.cvtColor(np.asanyarray(color_frame.get_data()), cv2.COLOR_BGR2RGB)

        # If side_by_side is enabled, get a depth frame and horizontally stack it with color frame
        display_side_by_side = self.config.side_by_side_depth
        if display_side_by_side:
            depth_frame = frames.get_depth_frame()
            depth_image = np.asanyarray(depth_frame.get_data())
            return self._horizontally_stack(depth_image, color_image)
        else:
            return color_image

    def _horizontally_stack(self, depth_image: np.ndarray, color_image: np.ndarray) -> np.ndarray:
        """Merges color image and depth image into a wider image, all in RGB"""

        # Apply colormap on depth image (image must be converted to 8-bit per pixel first)
        depth_colormap = cv2.applyColorMap(cv2.convertScaleAbs(depth_image, alpha=0.03), cv2.COLORMAP_BONE)
        depth_colormap_dim = depth_colormap.shape
        color_colormap_dim = color_image.shape

        # If depth and color resolutions are different, resize color image to match depth image for display
        if depth_colormap_dim != color_colormap_dim:
            resized_color_image = cv2.resize(
                color_image,
                dsize=(depth_colormap_dim[1], depth_colormap_dim[0]),
                interpolation=cv2.INTER_AREA,
            )
            sidebyside = np.hstack((resized_color_image, depth_colormap))
        else:
            sidebyside = np.hstack((color_image, depth_colormap))
        return sidebyside

    def release(self) -> None:
        self.pipeline.stop()

    def apply_options(self, options: dict) -> None:
        """ Some special handling for changing the resolution of Intel RealSense cameras"""
        old_width = self.config.resolution_width
        old_height = self.config.resolution_height

        super().apply_options(options)

        new_width = self.config.resolution_width
        new_height = self.config.resolution_height

        if new_width != old_width or new_height != old_height:
            self.pipeline.stop()  # pipeline needs to be temporarily stopped in order to change the resolution
            self.rs_config.enable_stream(rs.stream.color, new_width, new_height)
            self.rs_config.enable_stream(rs.stream.depth, new_width, new_height)
            self.pipeline.start(self.rs_config)  # Restart the pipeline with the new configuration
        

class RaspberryPiCSI2FrameGrabber(FrameGrabberWithSerialNumber):
    "For CSI2 cameras connected to Raspberry Pis through their dedicated camera port"

    def __init__(self, config: dict):
        super().__init__(config)
        self.config = config

        # This will also detect USB cameras, but according to the documentation CSI2
        # cameras attached to the dedicated camera port will always come before USB
        # cameras in the resulting list of camera dictionaries
        # https://datasheets.raspberrypi.com/camera/picamera2-manual.pdf#page=66.21
        cameras = Picamera2.global_camera_info()

        if not cameras:
            raise ValueError("No CSI2 cameras were found. Is your camera connected?")

        # Since global_camera_info() also finds USB cameras, we will only use the first
        # entry. USB cameras must be found through their specific FrameGrabber. Note
        # that only a single CSI2 camera is supported at this time.
        picam2 = Picamera2()
        picam2.configure(picam2.create_still_configuration())
        picam2.start()
        logger.info(f"Connected to Raspberry Pi CSI2 camera with id {(cameras[0])['Id']}")

        self.camera = picam2

    def _grab_implementation(self) -> np.ndarray:
        frame = self.camera.capture_array()

        # Convert to BGR for opencv
        frame = cv2.cvtColor(np.asanyarray(frame), cv2.COLOR_BGR2RGB)

        return frame

    def release(self) -> None:
        self.camera.close()


class HttpLiveStreamingFrameGrabber(FrameGrabber):
    """Handles Http Live Streaming (HLS)

    Supports two modes:
    1. Keep connection open (default): Opens the connection once and keeps it open for high-fps frame grabbing.
    2. Open connection on every frame: Opens and closes the connection on every captured frame, which conserves
        both CPU and network bandwidth but has higher latency. In practice, roughly 1FPS is achievable with this strategy.
    """

    def __init__(self, config: HttpLiveStreamingFrameGrabberConfig):
        super().__init__(config)
        hls_url = config.hls_url
        if not hls_url:
            camera_name = config.name
            raise ValueError(
                f"No HLS URL provided for {camera_name}. Please add an hls_url attribute to the config under id."
            )

        self.type = "HLS"
        self.config = config
        self.lock = Lock()
        self.keep_connection_open = config.keep_connection_open

        if self.keep_connection_open:
            self._open_connection()

    def _default_name(self) -> str:
        return self.config.hls_url
<<<<<<< HEAD
    
=======

    def _apply_camera_specific_options(self, options: dict) -> None:
        if options.get("resolution"):
            camera_name = self.config.name
            raise ValueError(
                f"Resolution was set for {camera_name}, but resolution cannot be set for {self.type} streams."
            )
>>>>>>> 79a9ca4d

    def _open_connection(self):
        self.capture = cv2.VideoCapture(self.config.hls_url)
        if not self.capture.isOpened():
            raise ValueError(f"Could not open {self.type} stream: {self.config.hls_url}. Is the HLS URL correct?")
        logger.warning(f"Initialized video capture with backend={self.capture.getBackendName()}")

    def _close_connection(self):
        logger.warning(f"Closing connection to {self.type} stream")
        with self.lock:
            if self.capture is not None:
                self.capture.release()

    def _grab_implementation(self) -> np.ndarray:
        if not self.keep_connection_open:
            self._open_connection()
            try:
                return self._grab_open()
            finally:
                self._close_connection()
        else:
            return self._grab_open()

    def _grab_open(self) -> np.ndarray:
        with self.lock:
            ret, frame = self.capture.read()
        if not ret:
            logger.error(f"Could not read frame from {self.capture}")
        return frame

    def release(self) -> None:
        if self.keep_connection_open:
            self._close_connection()


class YouTubeLiveFrameGrabber(HttpLiveStreamingFrameGrabber):
    """Grabs the most recent frame from a YouTube Live stream (which are HLS streams under the hood)

    Supports two modes:
    1. Keep connection open (default): Opens the connection once and keeps it open for high-fps frame grabbing.
    2. Open connection on every frame: Opens and closes the connection on every captured frame, which conserves
        both CPU and network bandwidth but has higher latency. In practice, roughly 1FPS is achievable with this strategy.
    """

    def __init__(self, config: YouTubeLiveFrameGrabberConfig):
        super().__init__(config)
        youtube_url = config.youtube_url
        if not youtube_url:
            camera_name = config.name
            raise ValueError(
                f"No YouTube Live URL provided for {camera_name}. Please add an youtube_url attribute to the config under id."
            )

        self.type = "YouTube Live"
        self.config = config

        self.lock = Lock()
        self.keep_connection_open = config.keep_connection_open

        if self.keep_connection_open:
            self._open_connection()

    def _default_name(self) -> str:
        return self.config.youtube_url

    def _extract_hls_url(self, youtube_url: str) -> str:
        """Extracts the HLS URL from a YouTube Live URL."""
        available_streams = streamlink.streams(youtube_url)
        if "best" not in available_streams:
            raise ValueError(f"No available HLS stream for {youtube_url=}\n{available_streams=}")
        return available_streams["best"].url


class FileStreamFrameGrabber(FrameGrabber):
    """Grabs frames from a video file stream, such as an MP4 or MOV file.

    Supports dropping frames to achieve a target FPS.

    Some of the supported formats: mp4, avi, mov, mjpeg

    Configuration:
        id:
            filename: str  # Path to the video file
        options:
            max_fps: float  # Target frame rate (optional, defaults to source fps)

    Example:
        config = {
            "id": {"filename": "video.mp4"},
            "options": {"max_fps": 15.0}
        }
        grabber = FileStreamFrameGrabber(config)
    """

    def __init__(self, config: dict):
        super().__init__(config)
        self.config = config
        filename = config.filename
        self.remainder = 0.0

        self.capture = cv2.VideoCapture(filename)
        if not self.capture.isOpened():
            raise ValueError(f"Could not open file {filename}. Is it a valid video file?")
        backend = self.capture.getBackendName()
        logger.debug(f"Initialized video capture with {backend=}")

        ret, _ = self.capture.read()
        if not ret:
            self.capture.release()
            raise ValueError(f"Could not read first frame of file {filename}. Is it a valid video file?")

        self.fps_source = round(self.capture.get(cv2.CAP_PROP_FPS), 2)
        if self.fps_source <= 0.1:
            logger.warning(f"Captured framerate is very low or zero: {self.fps_source} FPS")
        self.should_drop_frames = self.config.max_fps > 0 and self.config.max_fps < self.fps_source
        logger.debug(
            f"Source FPS: {self.fps_source}, Target FPS: {self.config.max_fps}, Drop Frames: {self.should_drop_frames}"
        )

    def _default_name(self) -> str:
        return self.config.filename

    def _grab_implementation(self) -> np.ndarray:
        """Grab a frame from the video file, decimating if needed to match target FPS.

        Returns:
            np.ndarray: The captured frame

        Raises:
            RuntimeWarning: If frame cannot be read, likely end of file
        """
        if self.should_drop_frames:
            self._drop_frames()

        ret, frame = self.capture.read()
        if not ret:
            raise RuntimeWarning("Could not read frame from video file. Possible end of file.")
        return frame

    def _drop_frames(self) -> None:
        """Drop frames to achieve target frame rate using frame position seeking."""
        drop_frames = (self.fps_source / self.config.max_fps) - 1 + self.remainder
        frames_to_drop = round(drop_frames)

        if frames_to_drop > 0:
            current_pos = self.capture.get(cv2.CAP_PROP_POS_FRAMES)
            self.capture.set(cv2.CAP_PROP_POS_FRAMES, current_pos + frames_to_drop)

        self.remainder = round(drop_frames - frames_to_drop, 2)
        logger.debug(f"Dropped {frames_to_drop} frames to meet {self.config.max_fps} FPS target")


    def release(self) -> None:
        """Release the video capture resources."""
        if hasattr(self, "capture"):
            self.capture.release()


class MockFrameGrabber(FrameGrabberWithSerialNumber):
    """A mock camera class for testing purposes"""

    # Represents the serial numbers of the mock cameras that are discoverable
    available_serial_numbers = ("123", "456", "789")

    # Keeps track of the available serial numbers so that we don't try to connect to them twice
    serial_numbers_in_use = set()

    def __init__(self, config: dict):
        super().__init__(config)
        self.config = config

        provided_serial_number = self.config.serial_number

        # Iterate through each detected camera and attempt to match it with the provided camera config
        for curr_serial_number in MockFrameGrabber.available_serial_numbers:
            if curr_serial_number in MockFrameGrabber.serial_numbers_in_use:
                continue  # this camera is already in use, moving on to the next
            if provided_serial_number is None or curr_serial_number == provided_serial_number:
                break  # succesfully connected, breaking out of loop
        else:
            raise ValueError(
                f"Unable to connect to MockFrameGrabber with serial_number: {provided_serial_number}. "
                f"Is the serial number correct? Available serial numbers are {MockFrameGrabber.available_serial_numbers}"
            )

        MockFrameGrabber.serial_numbers_in_use.add(curr_serial_number)

        # In case the serial_number wasn't provided by the user, add it to the config
        self.config.serial_number = curr_serial_number

    def _grab_implementation(self) -> np.ndarray:
        width = self.config.resolution_width or 640
        height = self.config.resolution_height or 480

        return np.zeros((height, width, 3), dtype=np.uint8)

    def release(self) -> None:
        MockFrameGrabber.serial_numbers_in_use.remove(self.config.serial_number)<|MERGE_RESOLUTION|>--- conflicted
+++ resolved
@@ -1142,18 +1142,7 @@
 
     def _default_name(self) -> str:
         return self.config.hls_url
-<<<<<<< HEAD
     
-=======
-
-    def _apply_camera_specific_options(self, options: dict) -> None:
-        if options.get("resolution"):
-            camera_name = self.config.name
-            raise ValueError(
-                f"Resolution was set for {camera_name}, but resolution cannot be set for {self.type} streams."
-            )
->>>>>>> 79a9ca4d
-
     def _open_connection(self):
         self.capture = cv2.VideoCapture(self.config.hls_url)
         if not self.capture.isOpened():
