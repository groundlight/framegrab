import logging
import platform
import re
import subprocess
import time
from abc import ABC, abstractmethod
from threading import Lock, Thread
from typing import Dict, List, Optional, Union
from urllib.parse import urlparse

import cv2
import numpy as np
import yaml

from .config import (
    BaslerFrameGrabberConfig,
    FileStreamFrameGrabberConfig,
    FrameGrabberConfig,
    GenericUSBFrameGrabberConfig,
    HttpLiveStreamingFrameGrabberConfig,
    InputTypes,
    MockFrameGrabberConfig,
    RaspberryPiCSI2FrameGrabberConfig,
    RealSenseFrameGrabberConfig,
    RTSPFrameGrabberConfig,
    YouTubeLiveFrameGrabberConfig,
)
from .exceptions import GrabError
from .rtsp_discovery import AutodiscoverMode, RTSPDiscovery
from .unavailable_module import UnavailableModuleOrObject

# The wsdiscovery packages calls logging.basicConfig, which will wipe out any logging config
# that framegrab users have set, which is not good. To clear the config that wsdiscovery sets, we
# will run the following
root_logger = logging.getLogger()
if root_logger.hasHandlers():
    root_logger.handlers.clear()

logger = logging.getLogger(__name__)

# Create a logger for this module
# -- Optional imports --
# Only used for Basler cameras, not required otherwise
try:
    from pypylon import pylon
except ImportError as e:
    pylon = UnavailableModuleOrObject(e)

# Only used for RealSense cameras, not required otherwise
try:
    from pyrealsense2 import pyrealsense2 as rs
except ImportError as e:
    rs = UnavailableModuleOrObject(e)

# Only used for CSI2 cameras with Raspberry Pi, not required otherwise
try:
    from picamera2 import Picamera2
except ImportError as e:
    Picamera2 = UnavailableModuleOrObject(e)

# Only used for Youtube Live streams, not required otherwise
try:
    import streamlink
except ImportError as e:
    streamlink = UnavailableModuleOrObject(e)

# Only used for ROS2 grabbers
try:
    from .ros2_client import ROS2Client
except ImportError as e:
    ROS2Client = UnavailableModuleOrObject(e)


OPERATING_SYSTEM = platform.system()
NOISE = np.random.randint(0, 256, (480, 640, 3), dtype=np.uint8)  # in case a camera can't get a frame


class FrameGrabber(ABC):
    # for naming FrameGrabber objects that have no user-defined name
    unnamed_grabber_count = 0

<<<<<<< HEAD
    GENERIC_USB = "generic_usb"
    RTSP = "rtsp"
    REALSENSE = "realsense"
    BASLER = "basler"
    RPI_CSI2 = "rpi_csi2"
    HLS = "hls"
    YOUTUBE_LIVE = "youtube_live"
    FILE_STREAM = "file_stream"
    MOCK = "mock"
    ROS2 = "ros2"
=======
    config: FrameGrabberConfig
>>>>>>> 40ceef2a

    def __init__(self, config: FrameGrabberConfig):
        """To create a FrameGrabber object with the generic FrameGrabber class or with a config dict, use create_grabber()"""
        if not isinstance(config, self.config_class):
            raise TypeError(
                f"Expected config to be of type {self.config_class.__name__}, but got {type(config).__name__}"
            )

        self.config = config
        self._initialize_grabber_implementation()
        # Apply the options so that resolution, exposure, etc. are correct
        # a little hacky to convert back to a dictionary temporarily but it works
        options = config.to_framegrab_config_dict()["options"]
        self.apply_options(options)

    @abstractmethod
    def _initialize_grabber_implementation(self):
        """Each FrameGrabber must implement its own method of initializing the grabber"""
        pass

    @staticmethod
    def _validate_dict_config(config: dict) -> FrameGrabberConfig:
        """Check the config to ensure it conforms to the required format and data types
        Returns a corrected version of the config.
        """
        output_config = config.copy()
        model_config = FrameGrabberConfig.from_framegrab_config_dict(output_config)
        return model_config

    @staticmethod
    def create_grabbers(
        configs: List[Union[dict, FrameGrabberConfig]], warmup_delay: float = 1.0
    ) -> Dict[str, "FrameGrabber"]:
        """
        Creates multiple FrameGrab objects based on user-provided configurations

        Parameters:
        configs (List[dict]): A list of dictionaries, where each dictionary contains the configuration
                              for a FrameGrabber.

        warmup_delay (float, optional): The number of seconds to wait after creating the grabbers. USB
            cameras often need a moment to warm up before they can be used; grabbing frames too early
            might result in dark or blurry images.
            Defaults to 1.0. Only happens if there are any generic_usb cameras in the config list.

        Returns:
        dict: A dictionary where the keys are the camera names, and the values are FrameGrab
        objects.
        """

        configs_as_model_config = [
            FrameGrabberConfig.from_framegrab_config_dict(config) if isinstance(config, dict) else config
            for config in configs
        ]

        # Sort the configs such that configs with serial numbers appear first
        # This will ensure that they are able to connect to the camera with the specified
        # serial number, and that no other FrameGrabbers claim that camera first.
        configs_as_model_config.sort(
            key=lambda config: not hasattr(config, "serial_number") or config.serial_number is None
        )

        # Do not allow duplicate camera names
        names = [config.name for config in configs_as_model_config if config.name is not None]
        if len(names) != len(set(names)):
            raise ValueError(
                f"Duplicate camera names were provided in configurations. Please ensure that each camera name is unique. "
                f"Provided camera names: {names}"
            )

        # Create the grabbers
        grabber_list = []
        for config in configs_as_model_config:
            try:
                grabber = FrameGrabber.create_grabber(config, warmup_delay=0)
                grabber_list.append(grabber)
            except ValueError as e:
                camera_name = config.name
                logger.error(
                    f"Failed to connect to {camera_name}. Please check its connection and provided configuration: {config}. Error: {e}",
                    exc_info=True,
                )

        grabbers = FrameGrabber.grabbers_to_dict(grabber_list)

        # Do the warmup delay if necessary
        grabber_types = set([grabber.config.get_input_type() for grabber in grabbers.values()])
        if InputTypes.GENERIC_USB in grabber_types and warmup_delay > 0:
            logger.info(
                f"Waiting {warmup_delay} seconds for camera(s) to warm up. "
                "Pass in warmup_delay = 0 to suppress this behavior."
            )
            time.sleep(warmup_delay)

        return grabbers

    @staticmethod
    def from_yaml(filename: Optional[str] = None, yaml_str: Optional[str] = None) -> List["FrameGrabber"]:
        """Creates multiple FrameGrabber objects based on a YAML file or YAML string.

        Args:
            filename (str, optional): The filename of the YAML file to load.
                Either filename or yaml_str must be provided, but not both.
            yaml_str (str, optional): A YAML string to parse.
                Either filename or yaml_str must be provided, but not both.

        Returns:
            List[FrameGrabber]: A list of FrameGrabber objects created from the YAML configuration.
        """
        if filename is None and yaml_str is None:
            raise ValueError("Either filename or yaml_str must be provided.")
        if filename is not None and yaml_str is not None:
            raise ValueError("Only one of filename or yaml_str can be provided.")
        if filename:
            with open(filename, "r") as f:
                yaml_str = f.read()
        full_config = yaml.safe_load(yaml_str)
        if "image_sources" not in full_config:
            raise ValueError("Invalid config file. Camera configs must be under the 'image_sources' key.")
        image_sources = full_config["image_sources"]
        # Check that it's a list.
        if image_sources is None or not isinstance(image_sources, list):
            raise ValueError("Invalid config file. 'image_sources' must be a list.")
        grabber_dict = FrameGrabber.create_grabbers(image_sources)
        grabber_list = []
        for _, grabber in grabber_dict.items():
            grabber_list.append(grabber)
        return grabber_list

    @staticmethod
    def grabbers_to_dict(grabber_list: list) -> dict:
        """Converts a list of FrameGrabber objects into a dictionary where the keys are the camera names.
        Sorts the grabbers by serial_number to make sure they always come up in the same order.
        Autogenerates names for any unnamed grabbers.
        """

        # Sort the grabbers by serial_number to make sure they always come up in the same order
        grabber_list = sorted(
            grabber_list,
            key=lambda grabber: grabber.config.serial_number if hasattr(grabber.config, "serial_number") else "",
        )

        # Create the grabbers dictionary, autogenerating names for any unnamed grabbers
        grabbers = {}
        for grabber in grabber_list:

            # Add the grabber to the dictionary
            grabber_name = grabber.config.name
            grabbers[grabber_name] = grabber

        return grabbers

    @staticmethod
    def create_grabber_yaml(yaml_config: str, warmup_delay: float = 1.0):
        """Create a FrameGrabber object based on the provided configuration.

        Parameters:
            config (str): A yaml string containing configuration settings for the FrameGrabber.

            warmup_delay (float, optional): The number of seconds to wait after creating the grabbers. USB
                cameras often need a moment to warm up before they can be used; grabbing frames too early
                might result in dark or blurry images.
                Defaults to 1.0. Only applicable to generic_usb cameras.

        Returns:
                An instance of a FrameGrabber subclass based on the provided
                configuration. The specific subclass will be determined by the content of the
                configuration dictionary.
        """
        config = yaml.safe_load(yaml_config)
        grabber = FrameGrabber.create_grabber(config, warmup_delay)
        return grabber

    @staticmethod
    def create_grabber(config: Union[dict, FrameGrabberConfig], warmup_delay: float = 1.0) -> "FrameGrabber":
        """Create a FrameGrabber object based on the provided configuration.

        Parameters:
            config (dict or FrameGrabberConfig): A dictionary or FrameGrabberConfig object containing configuration settings for the FrameGrabber.

            warmup_delay (float, optional): The number of seconds to wait after creating the grabbers. USB
                cameras often need a moment to warm up before they can be used; grabbing frames too early
                might result in dark or blurry images.
                Defaults to 1.0. Only applicable to generic_usb cameras.

        Returns:
                An instance of a FrameGrabber subclass based on the provided
                configuration. The specific subclass will be determined by the content of the
                configuration dictionary.

        """
        if isinstance(config, dict):
            model_config = FrameGrabber._validate_dict_config(config)
        else:
            model_config = config

        input_type = model_config.get_input_type()

        # Based on input_type, create correct type of FrameGrabber
        if input_type == InputTypes.GENERIC_USB:
            grabber = GenericUSBFrameGrabber(model_config)
        elif input_type == InputTypes.RTSP:
            grabber = RTSPFrameGrabber(model_config)
        elif input_type == InputTypes.BASLER:
            grabber = BaslerFrameGrabber(model_config)
        elif input_type == InputTypes.REALSENSE:
            grabber = RealSenseFrameGrabber(model_config)
        elif input_type == InputTypes.RPI_CSI2:
            grabber = RaspberryPiCSI2FrameGrabber(model_config)
        elif input_type == InputTypes.HLS:
            grabber = HttpLiveStreamingFrameGrabber(model_config)
        elif input_type == InputTypes.YOUTUBE_LIVE:
            grabber = YouTubeLiveFrameGrabber(config)
        elif input_type == InputTypes.FILE_STREAM:
            grabber = FileStreamFrameGrabber(model_config)
        elif input_type == InputTypes.MOCK:
<<<<<<< HEAD
            grabber = MockFrameGrabber(config)
        elif input_type == InputTypes.ROS2:
            grabber = ROS2FrameGrabber(config)
=======
            grabber = MockFrameGrabber(model_config)
>>>>>>> 40ceef2a
        else:
            raise ValueError(
                f"The provided input_type ({input_type}) is not valid. Valid types are {InputTypes.get_options()}"
            )

        # Do the warmup delay if necessary
        if input_type == InputTypes.GENERIC_USB and warmup_delay > 0:
            logger.info(
                f"Waiting {warmup_delay} seconds for camera to warm up. "
                "Pass in warmup_delay = 0 to suppress this behavior."
            )
            time.sleep(warmup_delay)

        return grabber

    @staticmethod
    def autodiscover(
        warmup_delay: float = 1.0,
        rtsp_discover_mode: AutodiscoverMode = AutodiscoverMode.off,
    ) -> dict:
        """Autodiscovers cameras and returns a dictionary of FrameGrabber objects

        warmup_delay (float, optional): The number of seconds to wait after creating the grabbers. USB
            cameras often need a moment to warm up before they can be used; grabbing frames too early
            might result in dark or blurry images.
            Defaults to 1.0. Only happens if there are any generic_usb cameras in the config list.

        rtsp_discover_mode (AutodiscoverMode, optional): Options to try different default credentials
            stored in DEFAULT_CREDENTIALS for RTSP cameras.
            Consists of five options:
                off: No discovery.
                ip_only: Only discover the IP address of the camera.
                light: Only try first two usernames and passwords ("admin:admin" and no username/password).
                complete_fast: Try the entire DEFAULT_CREDENTIALS without delays in between.
                complete_slow: Try the entire DEFAULT_CREDENTIALS with a delay of 1 seconds in between.
            Defaults to off.
        """
        autodiscoverable_input_types = (
            InputTypes.REALSENSE,
            InputTypes.GENERIC_USB,
            InputTypes.BASLER,
            InputTypes.RTSP,
            InputTypes.RPI_CSI2,
        )

        # Autodiscover the grabbers
        grabber_list = []
        for input_type in autodiscoverable_input_types:
            logger.info(f"Autodiscovering {input_type} cameras...")

            # If the input type is RTSP and rtsp_discover_modes is provided, use RTSPDiscovery to find the cameras
            if input_type == InputTypes.RTSP:
                if rtsp_discover_mode is not None:
                    onvif_devices = RTSPDiscovery.discover_onvif_devices(auto_discover_mode=rtsp_discover_mode)
                    for device in onvif_devices:
                        for index, rtsp_url in enumerate(device.rtsp_urls):
                            grabber = FrameGrabber.create_grabber(
                                {
                                    "input_type": input_type,
                                    "id": {"rtsp_url": rtsp_url},
                                    "name": f"RTSP Camera - {device.ip} - {index}",
                                },
                                warmup_delay=0,
                            )
                            grabber_list.append(grabber)
                continue

            for _ in range(
                100
            ):  # an arbitrarily high value so that we look for enough cameras, but this never becomes an infinite loop
                try:
                    config = {"input_type": input_type}
                    grabber = FrameGrabber.create_grabber(config, warmup_delay=0)
                    grabber_list.append(grabber)
                except (ValueError, ImportError):
                    # ValueError is taken to mean that we have reached the end of enumeration for the current input_type.
                    # ImportError means the requisite packages aren't installed for the current input_type.
                    # In both cases, it's time to move on to the next input_type.
                    break

        grabbers = FrameGrabber.grabbers_to_dict(grabber_list)

        # Do the warmup delay if necessary
        grabber_types = set([grabber.config.get_input_type() for grabber in grabbers.values()])
        if InputTypes.GENERIC_USB in grabber_types and warmup_delay > 0:
            logger.info(
                f"Waiting {warmup_delay} seconds for camera(s) to warm up. "
                "Pass in warmup_delay = 0 to suppress this behavior."
            )
            time.sleep(warmup_delay)

        return grabbers

    @abstractmethod
    def _grab_implementation(self) -> np.ndarray:
        """Each FrameGrabber must implement its own method of grabbing"""
        pass

    def grab(self) -> np.ndarray:
        """Read a frame from the camera and perform post processing operations such as zoom, crop and rotation if necessary.
        Returns a frame.
        """
        frame = self._grab_implementation()

        if frame is None:
            name = self.config.name  # all grabbers should have a name, either user-provided or generated
            error_msg = f"Failed to grab frame from {name}"
            raise GrabError(error_msg)

        # apply post processing operations
        frame = self._rotate(frame)
        frame = self._crop(frame)
        frame = self._digital_zoom(frame)
        return frame

    @abstractmethod
    def _default_name(self) -> str:
        raise NotImplementedError

    def _crop(self, frame: np.ndarray) -> np.ndarray:
        """Looks at FrameGrabber's options and decides to either crop by pixels or
        in a relative manner (normalized).

        Returns a cropped frame.
        """
        if self.config.crop:
            relative_crop_params = self.config.crop.get("relative")
            if relative_crop_params:
                return self._crop_relative(frame, relative_crop_params)

            pixel_crop_params = self.config.crop.get("pixels")
            if pixel_crop_params:
                return self._crop_pixels(frame, pixel_crop_params)

        return frame

    def _crop_pixels(self, frame: np.ndarray, crop_params: Dict[str, int]) -> np.ndarray:
        """Crops the provided frame according to the FrameGrabbers cropping configuration.
        Crops according to pixels positions.
        """
        top = int(crop_params.get("top", 0))
        bottom = int(crop_params.get("bottom", frame.shape[0]))
        left = int(crop_params.get("left", 0))
        right = int(crop_params.get("right", frame.shape[1]))
        frame = frame[top:bottom, left:right]

        return frame

    def _crop_relative(self, frame: np.ndarray, crop_params: Dict[str, float]) -> np.ndarray:
        """Crops the provided frame according to the FrameGrabbers cropping configuration.
        Crops according to relative positions (0-1).
        """
        top = crop_params.get("top", 0) * frame.shape[0]
        bottom = crop_params.get("bottom", 1) * frame.shape[0]
        left = crop_params.get("left", 0) * frame.shape[1]
        right = crop_params.get("right", 1) * frame.shape[1]
        frame = frame[int(top) : int(bottom), int(left) : int(right)]

        return frame

    def _digital_zoom(self, frame: np.ndarray) -> np.ndarray:
        digital_zoom = self.config.digital_zoom

        if digital_zoom is None:
            pass
        else:
            top = (frame.shape[0] - frame.shape[0] / digital_zoom) / 2
            bottom = frame.shape[0] - top
            left = (frame.shape[1] - frame.shape[1] / digital_zoom) / 2
            right = frame.shape[1] - left
            frame = frame[int(top) : int(bottom), int(left) : int(right)]

        return frame

    def _rotate(self, frame: np.ndarray) -> np.ndarray:
        """Rotates the provided frame a specified number of 90 degree rotations clockwise"""

        num_90_deg_rotations = self.config.num_90_deg_rotations

        for n in range(num_90_deg_rotations):
            frame = np.rot90(frame)

        return frame

    def _set_cv2_resolution(self) -> None:
        """Set the resolution of the cv2.VideoCapture object based on the FrameGrabber's config.
        If the FrameGrabber lacks both of these properties (height and width), this method
        will do nothing.

        Similarly, if the specified resolution equals the existing resolution, this function will
        do nothing. This is because setting the resolution of a cv2.VideoCapture object is non-trivial and
        can take multiple seconds, so we should only do it when something has changed.
        """

        new_height = self.config.resolution_height
        new_width = self.config.resolution_width

        if new_width is None or new_height is None:
            return

        if new_width:
            current_width = int(self.capture.get(cv2.CAP_PROP_FRAME_WIDTH))
            if new_width != current_width:
                self.capture.set(cv2.CAP_PROP_FRAME_WIDTH, new_width)
        if new_height:
            current_height = int(self.capture.get(cv2.CAP_PROP_FRAME_HEIGHT))
            if new_height != current_height:
                self.capture.set(cv2.CAP_PROP_FRAME_HEIGHT, new_height)

    def apply_options(self, options: dict) -> None:
        """Update generic options such as crop and zoom as well as
        camera-specific options.
        """
        framegrab_config_dict = type(self.config).to_framegrab_config_dict(self.config)
        framegrab_config_dict["options"] = options
        # this will validate the new options
        new_config = FrameGrabberConfig.from_framegrab_config_dict(framegrab_config_dict)
        self.config = new_config

    @abstractmethod
    def release() -> None:
        """A cleanup method. Releases/closes the video capture, terminates any related threads, etc."""
        pass

    def __enter__(self):
        """Context manager entry point."""
        return self

    def __exit__(self, exc_type, exc_val, exc_tb):
        """Context manager exit point that ensures proper resource cleanup."""
        self.release()
        return False  # re-raise any exceptions that occurred


<<<<<<< HEAD
class ROS2FrameGrabber(FrameGrabber):
    def __init__(self, config: dict):
        self.config = config

        topic = self.config.get("id", {}).get("topic")
        if not topic:
            raise ValueError("No topic provided for ROS2FrameGrabber")

        self._ros2_client = ROS2Client(topic)

    def _grab_implementation(self) -> np.ndarray:
        return self._ros2_client.grab()

    def _apply_camera_specific_options(self, options: dict) -> None:
        pass  # no camera-specific options for ROS2FrameGrabber

    def release(self) -> None:
        self._ros2_client.release()


class GenericUSBFrameGrabber(FrameGrabber):
=======
class FrameGrabberWithSerialNumber(FrameGrabber, ABC):
    def _default_name(self) -> str:
        if self.config.serial_number:
            unnamed_grabber_id = self.config.serial_number
        else:
            FrameGrabber.unnamed_grabber_count += 1
            unnamed_grabber_id = FrameGrabber.unnamed_grabber_count

        autogenerated_name = f"{unnamed_grabber_id} Camera - {unnamed_grabber_id}"
        return autogenerated_name


class GenericUSBFrameGrabber(FrameGrabberWithSerialNumber):
>>>>>>> 40ceef2a
    """For any generic USB camera, such as a webcam"""

    # keep track of the cameras that are already in use so that we don't try to connect to them twice
    indices_in_use = set()

    config_class = GenericUSBFrameGrabberConfig

    def _initialize_grabber_implementation(self):
        serial_number = self.config.serial_number

        if serial_number and OPERATING_SYSTEM != "Linux":
            logger.warning(
                f"Matching USB cameras with serial_number is not supported on your operating system, {OPERATING_SYSTEM}. "
                "Cameras will be sequentially assigned instead."
            )

        # Find the serial number of connected cameras. Currently only works on Linux.
        if OPERATING_SYSTEM == "Linux":
            found_cams = GenericUSBFrameGrabber._find_cameras()
        else:
            found_cams = {}

        # Assign camera based on serial number if 1) serial_number was provided and 2) we know the
        # serial numbers of plugged in devices
        if found_cams:
            logger.debug(f"Found {len(found_cams)} USB cameras with Linux commands. Assigning camera by serial number.")
            for found_cam in found_cams:
                if serial_number and serial_number != found_cam["serial_number"]:
                    continue

                idx = found_cam["idx"]
                if idx in GenericUSBFrameGrabber.indices_in_use:
                    continue

                capture = self._connect_and_validate_capture(found_cam)
                if capture is not None:
                    break  # Found a valid capture

            else:
                raise ValueError(
                    f"Unable to find USB camera with the specified serial_number: {serial_number}. "
                    "Please ensure that the serial number is correct, that the camera is plugged in, and that the camera is not already in use."
                )
        # If we don't know the serial numbers of the cameras, just assign the next available camera by index
        else:
            logger.debug("No USB cameras found with Linux commands. Assigning camera by index.")
            for idx in range(20):  # an arbitrarily high number to make sure we check for enough cams
                if idx in GenericUSBFrameGrabber.indices_in_use:
                    continue  # Camera is already in use, moving on

                capture = cv2.VideoCapture(idx)
                if capture.isOpened():
                    break  # Found a valid capture

            else:
                raise ValueError("Unable to connect to USB camera by index. Is your camera plugged in?")

        # If a serial_number wasn't provided by the user, attempt to find it and add it to the config
        if not serial_number:
            for found_cam in found_cams:
                if idx == found_cam["idx"]:
                    self.config.serial_number = found_cam["serial_number"]
                    break

        # A valid capture has been found, saving it for later
        self.capture = capture

        # Log the current camera index as 'in use' to prevent other GenericUSBFrameGrabbers from stepping on it
        self.idx = idx
        GenericUSBFrameGrabber.indices_in_use.add(idx)

    def _has_ir_camera(self, camera_name: str) -> bool:
        """Check if the device contains an IR camera.

        Cameras such as the Logitech Brio contain an infrared camera for unlocking the computer with features
        such as Windows Hello. These cameras are not suitable for use in the context of most applications, so we will
        exclude them.
        """
        cameras_with_ir = ["logitech brio"]  # we can add to this list as we discover more cameras with IR
        for i in cameras_with_ir:
            if i in camera_name.lower():
                return True
        return False

    def _connect_and_validate_capture(self, camera_details: Dict[str, str]) -> Union[cv2.VideoCapture, None]:
        """Connect to the camera, check that it is open and not an IR camera.

        Return the camera if it is valid, otherwise return None.
        """
        idx = camera_details["idx"]
        camera_name = camera_details["camera_name"]
        device_path = camera_details["device_path"]

        capture = cv2.VideoCapture(idx)
        if not capture.isOpened():
            logger.warning(f"Could not open camera with index {idx}")
            return None

        has_ir_camera = self._has_ir_camera(camera_name)
        if has_ir_camera:
            ret, frame = capture.read()
            if not ret:
                logger.warning(f"Could not read frame from {device_path}")
                return None
            elif self._is_grayscale(frame):
                logger.info(
                    f"This device ({device_path}) is grayscale and therefore likely an IR camera. Skipping this camera."
                )
                capture.release()
                return None
            else:
                return capture
        else:
            return capture

    def _is_grayscale(self, frame: np.ndarray) -> bool:
        """Check if the provided frame is grayscale."""
        b, g, r = cv2.split(frame)

        return np.array_equal(b, g) and np.array_equal(g, r)

    def _grab_implementation(self) -> np.ndarray:
        if not self.capture.isOpened():
            self.capture.open(self.idx)

        # OpenCV VideoCapture buffers frames by default. It's usually not possible to turn buffering off.
        # Buffer can be set as low as 1, but even still, if we simply read once, we will get the buffered (stale) frame.
        # Assuming buffer size of 1, we need to read twice to get the current frame.
        for _ in range(2):
            _, frame = self.capture.read()

        return frame

    def release(self) -> None:
        GenericUSBFrameGrabber.indices_in_use.remove(self.idx)
        self.capture.release()

    def apply_options(self, options: dict) -> None:
        super().apply_options(options)
        self._set_cv2_resolution()

        # set the buffer size to 1 to always get the most recent frame
        self.capture.set(cv2.CAP_PROP_BUFFERSIZE, 1)

    @staticmethod
    def _run_system_command(command: str) -> str:
        """Runs a Linux system command and returns the stdout as a string."""
        process = subprocess.Popen(command, stdout=subprocess.PIPE, stderr=subprocess.PIPE, shell=True)
        stdout, _ = process.communicate()
        return stdout.decode("utf-8").strip()

    @staticmethod
    def _find_cameras() -> list:
        """Attempts to finds all USB cameras and returns a list dictionaries, each dictionary containing
        information about a camera, including: serial_number, device name, index, etc.
        This is useful for connecting the dots between user provided configurations
        and actual plugged in devices.

        This function only works on Linux, and was specifically tested on an Nvidia Jetson.
        """

        # ls /dev/video* returns device paths for all detected cameras
        command = "ls /dev/video*"
        output = GenericUSBFrameGrabber._run_system_command(command)

        if len(output) == 0:  # len is zero when no cameras are plugged in
            device_paths = []
        else:
            device_paths = output.split("\n")

        found_cams = []
        for device_path in device_paths:
            # ls -l /sys/class/video4linux/video0/device returns a path that points back into the /sys/bus/usb/devices/
            # directory where we can determine the serial number.
            # e.g. /sys/bus/usb/devices/2-3.2:1.0 -> /sys/bus/usb/devices/<bus>-<port>.<subport>:<config>.<interface>
            devname = device_path.split("/")[-1]
            command = f"ls -l /sys/class/video4linux/{devname}/device"
            output = GenericUSBFrameGrabber._run_system_command(command)
            bus_port_subport = output.split("/")[-1].split(":")[0]

            # find the serial number
            command = f"cat /sys/bus/usb/devices/{bus_port_subport}/serial"
            serial_number = GenericUSBFrameGrabber._run_system_command(command)

            # find the camera name (e.g. Logitech Brio)
            command = f"cat /sys/class/video4linux/{devname}/name"
            camera_name = GenericUSBFrameGrabber._run_system_command(command)

            # find the index
            idx = int(re.findall(r"\d+", devname)[-1])

            if serial_number:
                found_cams.append(
                    {
                        "serial_number": serial_number,
                        "device_path": device_path,
                        "idx": idx,
                        "camera_name": camera_name,
                    }
                )

        return found_cams


class RTSPFrameGrabber(FrameGrabber):
    """Handles RTSP streams.

    Can operate in two modes based on the `keep_connection_open` configuration:
        1. If `true`, keeps the connection open for low-latency frame grabbing, but consumes more CPU.  (default)
        2. If `false`, opens the connection only when needed, which is slower but conserves resources.
    """

    config_class = RTSPFrameGrabberConfig

    def _initialize_grabber_implementation(self):
        self.lock = Lock()
        self.run = True
        self.config.keep_connection_open = self.config.keep_connection_open

        if self.config.keep_connection_open:
            self._open_connection()
            self._init_drain_thread()

    def _default_name(self) -> str:
        return self.config.rtsp_url

    def _open_connection(self):
        self.capture = cv2.VideoCapture(self.config.rtsp_url)
        if not self.capture.isOpened():
            raise ValueError(
                f"Could not open RTSP stream: {self.config.rtsp_url}. Is the RTSP URL correct? Is the camera connected to the network?"
            )
        logger.debug(f"Initialized video capture with backend={self.capture.getBackendName()}")

    def _close_connection(self):
        with self.lock:
            if self.capture is not None:
                self.capture.release()

    def _grab_implementation(self) -> np.ndarray:
        if not self.config.keep_connection_open:
            self._open_connection()
            try:
                return self._grab_open()
            finally:
                self._close_connection()
        else:
            return self._grab_open()

    def _grab_open(self) -> np.ndarray:
        with self.lock:
            ret, frame = self.capture.retrieve() if self.config.keep_connection_open else self.capture.read()
        if not ret:
            logger.error(f"Could not read frame from {self.capture}")
        return frame

    def release(self) -> None:
        if self.config.keep_connection_open:
            self.run = False  # to stop the buffer drain thread
            self._close_connection()

    def _init_drain_thread(self):
        if not self.config.keep_connection_open:
            return  # No need to drain if we're not keeping the connection open

        max_fps = self.config.max_fps
        self.drain_rate = 1 / max_fps
        thread = Thread(target=self._drain)
        thread.daemon = True
        thread.start()

    def _drain(self):
        while self.run:
            with self.lock:
                _ = self.capture.grab()
            time.sleep(self.drain_rate)


class BaslerFrameGrabber(FrameGrabberWithSerialNumber):
    """Basler USB and Basler GigE Cameras"""

    config_class = BaslerFrameGrabberConfig

    serial_numbers_in_use = set()

    def _initialize_grabber_implementation(self):
        # Basler cameras grab frames in different pixel formats, most of which cannot be displayed directly
        # by OpenCV. self.convert will convert them to BGR which can be used by OpenCV
        self.converter = pylon.ImageFormatConverter()
        self.converter.OutputPixelFormat = pylon.PixelType_BGR8packed
        self.converter.OutputBitAlignment = pylon.OutputBitAlignment_MsbAligned

        tlf = pylon.TlFactory.GetInstance()
        devices = tlf.EnumerateDevices()

        if not devices:
            raise ValueError("No Basler cameras were found. Is your camera connected?")

        # Attempt to match the provided serial number with a plugged in device. If no serial number was provided, just
        # pick the first found device that is not currently in use.
        serial_number = self.config.serial_number
        for device in devices:
            curr_serial_number = device.GetSerialNumber()
            if curr_serial_number in BaslerFrameGrabber.serial_numbers_in_use:
                continue
            if serial_number is None or serial_number == curr_serial_number:
                camera = pylon.InstantCamera(pylon.TlFactory.GetInstance().CreateDevice(device))
                camera.Open()
                logger.info(f"Connected to Basler camera with serial number {curr_serial_number}.")
                break
        else:
            raise ValueError(
                f"Unable to connect to Basler camera with serial number: {serial_number}. "
                "Please verify that the camera is connected and that the serial number is correct."
            )

        # In case the serial_number wasn't provided by the user, add it to the config
        self.config.serial_number = curr_serial_number

        # A valid camera has been found, remember the serial_number to prevent
        # other FrameGrabbers from using it
        self.camera = camera
        BaslerFrameGrabber.serial_numbers_in_use.add(self.config.serial_number)

    def _grab_implementation(self) -> np.ndarray:
        with self.camera.GrabOne(2000) as result:
            if result.GrabSucceeded():
                # Convert the image to BGR for OpenCV
                image = self.converter.Convert(result)
                frame = image.GetArray()
            else:
                error_info = {
                    "ErrorCode": result.GetErrorCode(),
                    "PayloadSize": result.GetPayloadSize(),
                    "ID": result.GetID(),
                    "BlockID": result.GetBlockID(),
                    "Width": result.GetWidth(),
                    "Height": result.GetHeight(),
                    "PixelType": result.GetPixelType(),
                    "ErrorDescription": result.GetErrorDescription(),
                }

                error_message = "\n".join(f"{k}: {v}" for k, v in error_info.items())

                camera_name = self.config.name
                logger.warning(
                    f"Could not grab a frame from {camera_name}\n"
                    f"{error_message}\n"
                    f"---------------------------------------------------\n"
                )

                frame = NOISE

        return frame

    def release(self) -> None:
        BaslerFrameGrabber.serial_numbers_in_use.remove(self.config.serial_number)
        self.camera.Close()

    def apply_options(self, options: dict) -> None:
        super().apply_options(options)
        basler_options = self.config.basler_options or {}
        node_map = self.camera.GetNodeMap()
        for property_name, value in basler_options.items():
            node = node_map.GetNode(property_name)
            node.SetValue(value)


class RealSenseFrameGrabber(FrameGrabberWithSerialNumber):
    """Intel RealSense Depth Camera"""

    config_class = RealSenseFrameGrabberConfig

    def _initialize_grabber_implementation(self):
        ctx = rs.context()
        if len(ctx.devices) == 0:
            raise ValueError("No Intel RealSense cameras detected. Is your camera plugged in?")

        provided_serial_number = self.config.serial_number

        # Iterate through each detected camera and attempt to match it with the provided camera config
        for device in ctx.devices:
            pipeline = rs.pipeline()
            rs_config = rs.config()

            curr_serial_number = device.get_info(rs.camera_info.serial_number)

            if provided_serial_number is None or curr_serial_number == provided_serial_number:
                rs_config.enable_device(curr_serial_number)

                # Try to connect to the camera
                try:
                    pipeline_profile = pipeline.start(rs_config)
                    break  # succesfully connected, breaking out of loop
                except RuntimeError:
                    # The current camera is not available, moving on to the next
                    continue
        else:
            raise ValueError(
                f"Unable to connect to Intel RealSense camera with serial_number: {provided_serial_number}. "
                "Is the serial number correct? Is the camera plugged in?"
            )

        # A valid pipeline was found, save the pipeline and RealSense config for later
        self.pipeline = pipeline
        self.rs_config = rs_config

        # In case the serial_number wasn't provided by the user, add it to the config
        self.config.serial_number = curr_serial_number

    def _grab_implementation(self) -> np.ndarray:
        frames = self.pipeline.wait_for_frames()

        # Convert color images to numpy arrays and convert from RGB to BGR
        color_frame = frames.get_color_frame()
        color_image = cv2.cvtColor(np.asanyarray(color_frame.get_data()), cv2.COLOR_BGR2RGB)

        # If side_by_side is enabled, get a depth frame and horizontally stack it with color frame
        display_side_by_side = self.config.side_by_side_depth
        if display_side_by_side:
            depth_frame = frames.get_depth_frame()
            depth_image = np.asanyarray(depth_frame.get_data())
            return self._horizontally_stack(depth_image, color_image)
        else:
            return color_image

    def _horizontally_stack(self, depth_image: np.ndarray, color_image: np.ndarray) -> np.ndarray:
        """Merges color image and depth image into a wider image, all in RGB"""

        # Apply colormap on depth image (image must be converted to 8-bit per pixel first)
        depth_colormap = cv2.applyColorMap(cv2.convertScaleAbs(depth_image, alpha=0.03), cv2.COLORMAP_BONE)
        depth_colormap_dim = depth_colormap.shape
        color_colormap_dim = color_image.shape

        # If depth and color resolutions are different, resize color image to match depth image for display
        if depth_colormap_dim != color_colormap_dim:
            resized_color_image = cv2.resize(
                color_image,
                dsize=(depth_colormap_dim[1], depth_colormap_dim[0]),
                interpolation=cv2.INTER_AREA,
            )
            sidebyside = np.hstack((resized_color_image, depth_colormap))
        else:
            sidebyside = np.hstack((color_image, depth_colormap))
        return sidebyside

    def release(self) -> None:
        self.pipeline.stop()

    def apply_options(self, options: dict) -> None:
        """Some special handling for changing the resolution of Intel RealSense cameras"""
        old_width = self.config.resolution_width
        old_height = self.config.resolution_height

        super().apply_options(options)

        new_width = self.config.resolution_width
        new_height = self.config.resolution_height

        if (new_width and new_height) and (new_width != old_width or new_height != old_height):
            self.pipeline.stop()  # pipeline needs to be temporarily stopped in order to change the resolution
            self.rs_config.enable_stream(rs.stream.color, new_width, new_height)
            self.rs_config.enable_stream(rs.stream.depth, new_width, new_height)
            self.pipeline.start(self.rs_config)  # Restart the pipeline with the new configuration


class RaspberryPiCSI2FrameGrabber(FrameGrabberWithSerialNumber):
    "For CSI2 cameras connected to Raspberry Pis through their dedicated camera port"

    config_class = RaspberryPiCSI2FrameGrabberConfig

    def _initialize_grabber_implementation(self):
        # This will also detect USB cameras, but according to the documentation CSI2
        # cameras attached to the dedicated camera port will always come before USB
        # cameras in the resulting list of camera dictionaries
        # https://datasheets.raspberrypi.com/camera/picamera2-manual.pdf#page=66.21
        cameras = Picamera2.global_camera_info()

        if not cameras:
            raise ValueError("No CSI2 cameras were found. Is your camera connected?")

        # Since global_camera_info() also finds USB cameras, we will only use the first
        # entry. USB cameras must be found through their specific FrameGrabber. Note
        # that only a single CSI2 camera is supported at this time.
        picam2 = Picamera2()
        picam2.configure(picam2.create_still_configuration())
        picam2.start()
        logger.info(f"Connected to Raspberry Pi CSI2 camera with id {(cameras[0])['Id']}")

        self.camera = picam2

    def _grab_implementation(self) -> np.ndarray:
        frame = self.camera.capture_array()

        # Convert to BGR for opencv
        frame = cv2.cvtColor(np.asanyarray(frame), cv2.COLOR_BGR2RGB)

        return frame

    def release(self) -> None:
        self.camera.close()


class HttpLiveStreamingFrameGrabber(FrameGrabber):
    """Handles Http Live Streaming (HLS)

    Supports two modes:
    1. Keep connection open (default): Opens the connection once and keeps it open for high-fps frame grabbing.
    2. Open connection on every frame: Opens and closes the connection on every captured frame, which conserves
        both CPU and network bandwidth but has higher latency. In practice, roughly 1FPS is achievable with this strategy.
    """

    config_class = HttpLiveStreamingFrameGrabberConfig

    def _initialize_grabber_implementation(self):
        self.type = "HLS"
        self.lock = Lock()

        if self.config.keep_connection_open:
            self._open_connection()

    def _default_name(self) -> str:
        return self.config.hls_url

    def _open_connection(self):
        self.capture = cv2.VideoCapture(self.config.hls_url)
        if not self.capture.isOpened():
            raise ValueError(f"Could not open {self.type} stream: {self.config.hls_url}. Is the HLS URL correct?")
        logger.warning(f"Initialized video capture with backend={self.capture.getBackendName()}")

    def _close_connection(self):
        logger.warning(f"Closing connection to {self.type} stream")
        with self.lock:
            if self.capture is not None:
                self.capture.release()

    def _grab_implementation(self) -> np.ndarray:
        if not self.config.keep_connection_open:
            self._open_connection()
            try:
                return self._grab_open()
            finally:
                self._close_connection()
        else:
            return self._grab_open()

    def _grab_open(self) -> np.ndarray:
        with self.lock:
            ret, frame = self.capture.read()
        if not ret:
            logger.error(f"Could not read frame from {self.capture}")
        return frame

    def release(self) -> None:
        if self.config.keep_connection_open:
            self._close_connection()


class YouTubeLiveFrameGrabber(HttpLiveStreamingFrameGrabber):
    """Grabs the most recent frame from a YouTube Live stream (which are HLS streams under the hood)

    Supports two modes:
    1. Keep connection open (default): Opens the connection once and keeps it open for high-fps frame grabbing.
    2. Open connection on every frame: Opens and closes the connection on every captured frame, which conserves
        both CPU and network bandwidth but has higher latency. In practice, roughly 1FPS is achievable with this strategy.
    """

    config_class = YouTubeLiveFrameGrabberConfig

    def _initialize_grabber_implementation(self):
        self.type = "YouTube Live"

        self.lock = Lock()

        if self.config.keep_connection_open:
            self._open_connection()

    def _default_name(self) -> str:
        return self.config.youtube_url


class FileStreamFrameGrabber(FrameGrabber):
    """Grabs frames from a video file stream, such as an MP4 or MOV file.

    Supports dropping frames to achieve a target FPS.

    Some of the supported formats: mp4, avi, mov, mjpeg

    Configuration:
        id:
            filename: str  # Path to the video file
        options:
            max_fps: float  # Target frame rate (optional, defaults to source fps)

    Example:
        config = {
            "id": {"filename": "video.mp4"},
            "options": {"max_fps": 15.0}
        }
        grabber = FileStreamFrameGrabber(config)
    """

    config_class = FileStreamFrameGrabberConfig

    def _initialize_grabber_implementation(self):
        self.remainder = 0.0

        self.capture = cv2.VideoCapture(self.config.filename)
        if not self.capture.isOpened():
            raise ValueError(f"Could not open file {self.config.filename}. Is it a valid video file?")
        backend = self.capture.getBackendName()
        logger.debug(f"Initialized video capture with {backend=}")

        ret, _ = self.capture.read()
        if not ret:
            self.capture.release()
            raise ValueError(f"Could not read first frame of file {self.config.filename}. Is it a valid video file?")

        self.fps_source = round(self.capture.get(cv2.CAP_PROP_FPS), 2)
        if self.fps_source <= 0.1:
            logger.warning(f"Captured framerate is very low or zero: {self.fps_source} FPS")

        self.should_drop_frames = self.config.max_fps > 0 and self.config.max_fps < self.fps_source
        logger.debug(
            f"Source FPS: {self.fps_source}, Target FPS: {self.config.max_fps}, Drop Frames: {self.should_drop_frames}"
        )

    def _default_name(self) -> str:
        return self.config.filename

    def _grab_implementation(self) -> np.ndarray:
        """Grab a frame from the video file, decimating if needed to match target FPS.

        Returns:
            np.ndarray: The captured frame

        Raises:
            RuntimeWarning: If frame cannot be read, likely end of file
        """
        if self.should_drop_frames:
            self._drop_frames()

        ret, frame = self.capture.read()
        if not ret:
            raise RuntimeWarning("Could not read frame from video file. Possible end of file.")
        return frame

    def _drop_frames(self) -> None:
        """Drop frames to achieve target frame rate using frame position seeking."""
        drop_frames = (self.fps_source / self.config.max_fps) - 1 + self.remainder
        frames_to_drop = round(drop_frames)

        if frames_to_drop > 0:
            current_pos = self.capture.get(cv2.CAP_PROP_POS_FRAMES)
            self.capture.set(cv2.CAP_PROP_POS_FRAMES, current_pos + frames_to_drop)

        self.remainder = round(drop_frames - frames_to_drop, 2)
        logger.debug(f"Dropped {frames_to_drop} frames to meet {self.config.max_fps} FPS target")

    def release(self) -> None:
        """Release the video capture resources."""
        if hasattr(self, "capture"):
            self.capture.release()


class MockFrameGrabber(FrameGrabberWithSerialNumber):
    """A mock camera class for testing purposes"""

    # Represents the serial numbers of the mock cameras that are discoverable
    available_serial_numbers = ("123", "456", "789")

    # Keeps track of the available serial numbers so that we don't try to connect to them twice
    serial_numbers_in_use = set()

    config_class = MockFrameGrabberConfig

    def _initialize_grabber_implementation(self):
        provided_serial_number = self.config.serial_number

        # Iterate through each detected camera and attempt to match it with the provided camera config
        for curr_serial_number in MockFrameGrabber.available_serial_numbers:
            if curr_serial_number in MockFrameGrabber.serial_numbers_in_use:
                continue  # this camera is already in use, moving on to the next
            if provided_serial_number is None or curr_serial_number == provided_serial_number:
                break  # succesfully connected, breaking out of loop
        else:
            raise ValueError(
                f"Unable to connect to MockFrameGrabber with serial_number: {provided_serial_number}. "
                f"Is the serial number correct? Available serial numbers are {MockFrameGrabber.available_serial_numbers}"
            )

        MockFrameGrabber.serial_numbers_in_use.add(curr_serial_number)

        # In case the serial_number wasn't provided by the user, add it to the config
        self.config.serial_number = curr_serial_number

    def _grab_implementation(self) -> np.ndarray:
        width = self.config.resolution_width or 640
        height = self.config.resolution_height or 480

        return np.zeros((height, width, 3), dtype=np.uint8)

    def release(self) -> None:
        MockFrameGrabber.serial_numbers_in_use.remove(self.config.serial_number)<|MERGE_RESOLUTION|>--- conflicted
+++ resolved
@@ -27,7 +27,7 @@
 )
 from .exceptions import GrabError
 from .rtsp_discovery import AutodiscoverMode, RTSPDiscovery
-from .unavailable_module import UnavailableModuleOrObject
+from .unavailable_module import UnavailableModule
 
 # The wsdiscovery packages calls logging.basicConfig, which will wipe out any logging config
 # that framegrab users have set, which is not good. To clear the config that wsdiscovery sets, we
@@ -62,24 +62,17 @@
 try:
     import streamlink
 except ImportError as e:
-    streamlink = UnavailableModuleOrObject(e)
-
-# Only used for ROS2 grabbers
-try:
-    from .ros2_client import ROS2Client
-except ImportError as e:
-    ROS2Client = UnavailableModuleOrObject(e)
-
+    streamlink = UnavailableModule(e)
+
+logger = logging.getLogger(__name__)
 
 OPERATING_SYSTEM = platform.system()
 NOISE = np.random.randint(0, 256, (480, 640, 3), dtype=np.uint8)  # in case a camera can't get a frame
 
 
-class FrameGrabber(ABC):
-    # for naming FrameGrabber objects that have no user-defined name
-    unnamed_grabber_count = 0
-
-<<<<<<< HEAD
+class InputTypes:
+    """Defines the available input types from FrameGrabber objects"""
+
     GENERIC_USB = "generic_usb"
     RTSP = "rtsp"
     REALSENSE = "realsense"
@@ -90,9 +83,25 @@
     FILE_STREAM = "file_stream"
     MOCK = "mock"
     ROS2 = "ros2"
-=======
+
+    def get_options() -> list:
+        """Get a list of the available InputType options"""
+        output = []
+        for attr_name in vars(InputTypes):
+            attr_value = getattr(InputTypes, attr_name)
+            if "__" not in attr_name and isinstance(attr_value, str):
+                output.append(attr_value)
+        return output
+
+
+class FrameGrabber(ABC):
+    # for naming FrameGrabber objects that have no user-defined name
+    unnamed_grabber_count = 0
+class FrameGrabber(ABC):
+    # for naming FrameGrabber objects that have no user-defined name
+    unnamed_grabber_count = 0
+
     config: FrameGrabberConfig
->>>>>>> 40ceef2a
 
     def __init__(self, config: FrameGrabberConfig):
         """To create a FrameGrabber object with the generic FrameGrabber class or with a config dict, use create_grabber()"""
@@ -309,13 +318,9 @@
         elif input_type == InputTypes.FILE_STREAM:
             grabber = FileStreamFrameGrabber(model_config)
         elif input_type == InputTypes.MOCK:
-<<<<<<< HEAD
-            grabber = MockFrameGrabber(config)
+            grabber = MockFrameGrabber(model_config)
         elif input_type == InputTypes.ROS2:
             grabber = ROS2FrameGrabber(config)
-=======
-            grabber = MockFrameGrabber(model_config)
->>>>>>> 40ceef2a
         else:
             raise ValueError(
                 f"The provided input_type ({input_type}) is not valid. Valid types are {InputTypes.get_options()}"
@@ -550,7 +555,6 @@
         return False  # re-raise any exceptions that occurred
 
 
-<<<<<<< HEAD
 class ROS2FrameGrabber(FrameGrabber):
     def __init__(self, config: dict):
         self.config = config
@@ -571,8 +575,26 @@
         self._ros2_client.release()
 
 
-class GenericUSBFrameGrabber(FrameGrabber):
-=======
+class ROS2FrameGrabber(FrameGrabber):
+    def __init__(self, config: dict):
+        self.config = config
+
+        topic = self.config.get("id", {}).get("topic")
+        if not topic:
+            raise ValueError("No topic provided for ROS2FrameGrabber")
+
+        self._ros2_client = ROS2Client(topic)
+
+    def _grab_implementation(self) -> np.ndarray:
+        return self._ros2_client.grab()
+
+    def _apply_camera_specific_options(self, options: dict) -> None:
+        pass  # no camera-specific options for ROS2FrameGrabber
+
+    def release(self) -> None:
+        self._ros2_client.release()
+
+
 class FrameGrabberWithSerialNumber(FrameGrabber, ABC):
     def _default_name(self) -> str:
         if self.config.serial_number:
@@ -586,7 +608,6 @@
 
 
 class GenericUSBFrameGrabber(FrameGrabberWithSerialNumber):
->>>>>>> 40ceef2a
     """For any generic USB camera, such as a webcam"""
 
     # keep track of the cameras that are already in use so that we don't try to connect to them twice
