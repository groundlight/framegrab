--- conflicted
+++ resolved
@@ -6,11 +6,7 @@
 import time
 from abc import ABC, abstractmethod
 from threading import Lock, Thread
-<<<<<<< HEAD
 from typing import Dict, List, Optional
-=======
-from typing import Callable, Dict, List, Optional
->>>>>>> e82d681b
 from urllib.parse import urlparse
 
 import cv2
