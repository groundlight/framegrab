--- conflicted
+++ resolved
@@ -22,15 +22,8 @@
     RTSP_IP: IP address of RTSP camera (e.g. 192.168.2.219)
     PEM_FILE: Optional path to PEM file for SSH authentication
     """
-<<<<<<< HEAD
-    if os.name == 'nt':
-        raise RuntimeError(f"{COMMAND_NAME} is not supported on Windows. Try running this command on a Unix-like machine.")
-
-    script_path = Path(__file__).parent / "balena_rtsp_tunnel.sh"  # Poetry packages .sh files alongside .py files, so this works
-=======
     script_path = (
         Path(__file__).parent / "balena_rtsp_tunnel.sh"
     )  # Poetry packages .sh files alongside .py files, so this works
->>>>>>> a4bbfbb8
     cmd = [str(script_path), device_id, rtsp_ip, pem_file or "", str(local_port), str(remote_port)]
     subprocess.run(cmd)