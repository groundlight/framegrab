<<<<<<< HEAD
from pydantic import BaseModel, validator, create_model, confloat
from typing import Optional, Dict
from enum import Enum
from config.camera_options import (
    CameraOptionsBasler,
    CameraOptionsRealSense,
    CameraOptionsGenericUSB,

)
=======
from enum import Enum
from typing import Dict, Optional

from pydantic import BaseModel, create_model, validator

from .camera_options import (
    CameraOptionsBasler,
    CameraOptionsGeneric,
    CameraOptionsWithResolution,
)

>>>>>>> fcf30cfd

@dataclass
class IDFieldConfig:
    field_name: str
    is_required: bool


class CameraID(Enum):
    """Enumeration of possible camera identifiers."""

    SERIAL_NUMBER = "serial_number"
    RTSP_URL = "rtsp_url"
    HLS_URL = "hls_url"
    YOUTUBE_URL = "youtube_url"
    FILENAME = "filename"


class InputTypes(str, Enum):
    """Defines the available input types for FrameGrabber objects."""

    GENERIC_USB = "generic_usb"
    RTSP = "rtsp"
    REALSENSE = "realsense"
    BASLER = "basler"
    RPI_CSI2 = "rpi_csi2"
    HLS = "hls"
    YOUTUBE_LIVE = "youtube_live"
    FILE_STREAM = "file_stream"
    MOCK = "mock"

    ID_FIELDS = {
        InputTypes.GENERIC_USB: IDFieldConfig(field_name=CameraID.SERIAL_NUMBER.value, is_required=False),
        InputTypes.RTSP: IDFieldConfig(field_name=CameraID.RTSP_URL.value, is_required=True),
        InputTypes.REALSENSE: IDFieldConfig(field_name=CameraID.SERIAL_NUMBER.value, is_required=True),
        InputTypes.BASLER: IDFieldConfig(field_name=CameraID.SERIAL_NUMBER.value, is_required=False),
        InputTypes.RPI_CSI2: IDFieldConfig(field_name=CameraID.SERIAL_NUMBER.value, is_required=False),
        InputTypes.HLS: IDFieldConfig(field_name=CameraID.HLS_URL.value, is_required=True),
        InputTypes.YOUTUBE_LIVE: IDFieldConfig(field_name=CameraID.YOUTUBE_URL.value, is_required=True),
        InputTypes.FILE_STREAM: IDFieldConfig(field_name=CameraID.FILENAME.value, is_required=True),
        InputTypes.MOCK: IDFieldConfig(field_name=CameraID.SERIAL_NUMBER.value, is_required=False),
    }

    CAMERA_OPTIONS_FOR_INPUT_TYPE = {
        InputTypes.RTSP: CameraOptionsRTSP,
        InputTypes.REALSENSE: CameraOptionsWithResolution,
        InputTypes.BASLER: CameraOptionsBasler,
        InputTypes.RPI_CSI2: CameraOptionsGeneric,
        InputTypes.HLS: CameraOptionsGeneric,
        InputTypes.YOUTUBE_LIVE: CameraOptionsGeneric,
        InputTypes.FILE_STREAM: CameraOptionsRTSP,
        InputTypes.MOCK: CameraOptionsGeneric,
    }

    @staticmethod
    def get_options() -> list:
        """Returns a list of available InputType options."""
        return [item.value for item in InputTypes]


# Dynamically create a model to expose all camera ID fields as potential fields for FrameGrabberConfig
# That way you can specify "rtsp_url" or "serial_number" or "filename" etc on the config model.
CameraIDFields = create_model("CameraIDFields", **{id_.value: (Optional[str], None) for id_ in CameraID})


class FrameGrabberConfig(BaseModel):
    """Configuration model for FrameGrabber."""

    input_type: InputTypes
    options: Optional[CameraOptions] = None
    name: Optional[str] = None

    # Include all CameraID fields
    __annotations__ = {**CameraIDFields.__annotations__}

    @validator("serial_number", "rtsp_url", "hls_url", "youtube_url", "filename", pre=True, always=True)
    def validate_id(cls, v, values, field):
        """Validator to ensure the correct ID field is set based on input type."""
        input_type = values.get("input_type")
        id_field_config = InputTypes.ID_FIELDS.get(input_type)

        if field.name == required_field.field_name:
            if required_field.is_required and not v:
                raise ValueError(f"{field.name} must be provided for input type {input_type}")
        else:
            if v is not None:
                raise ValueError(f"{field.name} should not be set for input type {input_type}")

        return v

    @validator("options", pre=True, always=True)
    def validate_options(cls, v, values):
        """Validator to ensure options are of the correct type based on input type."""
        input_type = values.get("input_type")
        expected_options_class = InputTypes.CAMERA_OPTIONS_FOR_INPUT_TYPE.get(input_type)

        if expected_options_class is None:
            raise ValueError(f"Invalid input type: {input_type}")

        if not isinstance(v, expected_options_class):
            raise ValueError(f"options must be of type {expected_options_class.__name__} for input type {input_type}")
        return v


# Example usage:
# config = FrameGrabberConfig(
#     input_type=InputTypes.RTSP,
#     rtsp_url="rtsp://example.com/stream",
#     options=CameraOptions(resolution={"width": 1920, "height": 1080})
# )<|MERGE_RESOLUTION|>--- conflicted
+++ resolved
@@ -1,4 +1,3 @@
-<<<<<<< HEAD
 from pydantic import BaseModel, validator, create_model, confloat
 from typing import Optional, Dict
 from enum import Enum
@@ -8,19 +7,6 @@
     CameraOptionsGenericUSB,
 
 )
-=======
-from enum import Enum
-from typing import Dict, Optional
-
-from pydantic import BaseModel, create_model, validator
-
-from .camera_options import (
-    CameraOptionsBasler,
-    CameraOptionsGeneric,
-    CameraOptionsWithResolution,
-)
-
->>>>>>> fcf30cfd
 
 @dataclass
 class IDFieldConfig:
