<<<<<<< HEAD

from pydantic import BaseModel, validator, create_model, confloat
from typing import Optional, Dict
from enum import Enum
from typing import Any
=======
from enum import Enum
from typing import Dict, Optional

from pydantic import BaseModel, create_model, validator
>>>>>>> fcf30cfd

DIGITAL_ZOOM_MAX = 4


class CameraOptionsGeneric(BaseModel):
    """Configuration options for camera settings."""

    crop: Optional[Dict[str, Dict[str, float]]] = None
    digital_zoom: Optional[confloat(ge=1, le=DIGITAL_ZOOM_MAX)] = None
    num_90_deg_rotations: Optional[int] = 0

    @validator("crop", pre=True, always=True)
    def validate_crop(cls, v):
        """Ensure that crop options are correctly specified."""
        if v:
            if "relative" in v and "pixels" in v:
                raise ValueError("Cannot specify both 'relative' and 'pixels' in crop options.")
            if "relative" in v:
                cls._validate_at_least_one_side(v["relative"], "relative")
            if "pixels" in v:
                cls._validate_at_least_one_side(v["pixels"], "pixels")
        return v

    @staticmethod
    def _validate_at_least_one_side(crop_dict, crop_type):
        """Ensure that at least one crop side is specified."""
        if not any(side in crop_dict for side in ["top", "bottom", "left", "right"]):
            raise ValueError(f"At least one side must be specified in {crop_type} crop options.")

        if crop_type == "relative":
            for param_name, param_value in crop_dict.items():
                if param_value < 0 or param_value > 1:
                    raise ValueError(
                        f"Relative cropping parameter ({param_name}) is {param_value}, which is invalid. "
                        f"Relative cropping parameters must be between 0 and 1, where 1 represents the full "
                        f"width or length of the image."
                    )

    def to_dict(self) -> dict:
        base_dict = self.dict()
        if self.zoom_digital is not None:
            base_dict["digital"] = {"zoom": self.digital_zoom}
            del base_dict["digital_zoom"]
        return base_dict

    @classmethod
    def from_dict(cls, data: dict):
        if "digital" in data:
            digital = data.pop("digital")
            data["digital_zoom"] = digital.get("zoom")
        return cls(**data)

<<<<<<< HEAD
=======

>>>>>>> fcf30cfd
class CameraOptionsWithResolution(CameraOptionsGeneric):
    resolution_width: Optional[int] = None
    resolution_height: Optional[int] = None

    @validator("resolution_height", always=True)
    def validate_resolution(cls, v, values):
        if values.get("resolution_width") is not None and v is None:
            raise ValueError("resolution_height must be provided if resolution_width is provided")
        return v

    def to_dict(self) -> dict:
        base_dict = super().dict()
        if self.resolution_width is not None and self.resolution_height is not None:
            base_dict["resolution"] = {"width": self.resolution_width, "height": self.resolution_height}
            del base_dict["resolution_width"]
            del base_dict["resolution_height"]
        return base_dict

    @classmethod
    def from_dict(cls, data: dict):
        if "resolution" in data:
            resolution = data.pop("resolution")
            data["resolution_width"] = resolution.get("width")
            data["resolution_height"] = resolution.get("height")
        return cls(**data)



class RaspberryPiCSI2Options(CameraOptionsGeneric):
    pass

class HttpLiveStreamingOptions(CameraOptionsGeneric):
    keep_connection_open: Optional[bool] = True

class YouTubeLiveOptions(HttpLiveStreamingOptions):
    pass

class FileStreamOptions(CameraOptionsGeneric):
    max_fps: Optional[confloat(ge=0)] = 30

class RTSPOptions(FileStreamOptions, HttpLiveStreamingOptions):
    pass

class CameraOptionsBasler(CameraOptionsGeneric):
    # Should we validate these or let the basler library do it?
    basler: Optional[Dict[str, Any]] = None

<<<<<<< HEAD
class CameraOptionsRealSense(CameraOptionsWithResolution):
    side_by_side_depth: Optional[bool] = False

    def to_dict(self) -> dict:
        base_dict = super().dict()
        del base_dict['side_by_side_depth']
        base_dict['depth'] = {'side_by_side': self.side_by_side_depth}
        return base_dict

    @classmethod
    def from_dict(cls, data: dict):
        if 'depth' in data:
            depth = data.pop('depth')
            data['side_by_side_depth'] = depth.get('side_by_side')
        return cls(**data)

class CameraOptionsGenericUSB(CameraOptionsWithResolution):
    pass
=======

class CameraOptionsRTSP(CameraOptionsGeneric):
    max_fps: Optional[confloat(ge=0)] = 30
    keep_connection_open: Optional[bool] = True
>>>>>>> fcf30cfd
<|MERGE_RESOLUTION|>--- conflicted
+++ resolved
@@ -1,15 +1,8 @@
-<<<<<<< HEAD
 
 from pydantic import BaseModel, validator, create_model, confloat
 from typing import Optional, Dict
 from enum import Enum
 from typing import Any
-=======
-from enum import Enum
-from typing import Dict, Optional
-
-from pydantic import BaseModel, create_model, validator
->>>>>>> fcf30cfd
 
 DIGITAL_ZOOM_MAX = 4
 
@@ -62,10 +55,6 @@
             data["digital_zoom"] = digital.get("zoom")
         return cls(**data)
 
-<<<<<<< HEAD
-=======
-
->>>>>>> fcf30cfd
 class CameraOptionsWithResolution(CameraOptionsGeneric):
     resolution_width: Optional[int] = None
     resolution_height: Optional[int] = None
@@ -113,7 +102,6 @@
     # Should we validate these or let the basler library do it?
     basler: Optional[Dict[str, Any]] = None
 
-<<<<<<< HEAD
 class CameraOptionsRealSense(CameraOptionsWithResolution):
     side_by_side_depth: Optional[bool] = False
 
@@ -131,10 +119,4 @@
         return cls(**data)
 
 class CameraOptionsGenericUSB(CameraOptionsWithResolution):
-    pass
-=======
-
-class CameraOptionsRTSP(CameraOptionsGeneric):
-    max_fps: Optional[confloat(ge=0)] = 30
-    keep_connection_open: Optional[bool] = True
->>>>>>> fcf30cfd
+    pass