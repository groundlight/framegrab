'''Captures frames from a video device, file or stream and sends frames as
image queries to a configured detector using the Groundlight API

usage: streamlight [options] -t TOKEN -d DETECTOR

options:
  -d, --detector=ID      detector id to which the image queries are sent
  -e, --endpoint=URL     api endpoint [default: https://api.groundlight.ai/device-api]
  -f, --fps=FPS          number of frames to capture per second. 0 to use maximum rate possible. [default: 5]
  -h, --help             show this message.
  -s, --stream=STREAM    id, filename or URL of a video stream (e.g. rtsp://host:port/script?params) [default: 0]
  -t, --token=TOKEN      api token to authenticate with the groundlight api
  -v, --verbose          enable debug logs
  -w, --width=WIDTH      resize images to w pixels wide (and scale height proportionately if not set explicitly)
  -y, --height=HEIGHT    resize images to y pixels high (and scale width proportionately if not set explicitly)
  -m, --motion                 enable motion detection with pixel change threshold percentage (disabled by default)
  -r, --threshold=THRESHOLD    set detection threshold for motion detection [default: 1]
  -p, --postmotion=POSTMOTION  minimum number of seconds to capture for every motion detection [default: 1]
  -i, --maxinterval=MAXINT     maximum number of seconds before sending frames even without motion [default: 1000]
'''
from asyncio import QueueEmpty
import io
import logging
from logging.config  import dictConfig
import math
from operator import truediv
import os
from queue import Empty, Queue
import time
from threading import Thread
from xmlrpc.client import Boolean

import cv2
import docopt
import yaml

from grabber import FrameGrabber
from motion import MotionDetector
from groundlight import Groundlight


fname = os.path.join(os.path.dirname(__file__), 'logging.yaml')
dictConfig(yaml.safe_load(open(fname, 'r')))
logger = logging.getLogger(name='groundlight.stream')

class ThreadControl():
   def __init__(self):
      self.exit_all_threads = False
   def force_exit(self):
      logger.debug('Attempting force exit of all threads')
      self.exit_all_threads = True

<<<<<<< HEAD

def frame_processor(q:Queue, client:Groundlight, detector:str, resize:bool, control:ThreadControl):
=======
def frame_processor(q:Queue, client:Groundlight, detector:str):
>>>>>>> 69e9561b
    logger.debug(f'frame_processor({q=}, {client=}, {detector=})')
    global thread_control_request_exit
    while True:
<<<<<<< HEAD
      if control.exit_all_threads:
         logger.debug('exiting worker thread.')
         break
      try:
         frame = q.get(timeout=1) # timeout avoids deadlocked orphan when main process dies
      except Empty:
         continue
      try:
         # prepare image
         start = time.time()
         logger.debug(f"Original {frame.shape=}")
         if resize:
            frame = cv2.resize(frame, (480,270))
         logger.debug(f"Resized {frame.shape=}")
         is_success, buffer = cv2.imencode(".jpg", frame)
         io_buf = io.BytesIO(buffer)
         end = time.time()
         logger.info(f"Prepared the image in {1000*(end-start):.1f}ms")
         # send image query
         image_query = client.submit_image_query(detector_id=detector, image=io_buf)
         logger.debug(f'{image_query=}')
         start = end
         end = time.time()
         logger.info(f"API time for image {1000*(end-start):.1f}ms")
      except Exception as e:
         logger.debug(f'Exception while processing frame : {e}')
=======
       frame = q.get() # locks
       # prepare image
       start = time.time()
       is_success, buffer = cv2.imencode(".jpg", frame)
       io_buf = io.BytesIO(buffer)
       end = time.time()
       logger.info(f"Prepared the image in {1000*(end-start):.1f}ms")
       # send image query
       image_query = client.submit_image_query(detector_id=detector, image=io_buf)
       logger.debug(f'{image_query=}')
       start = end
       end = time.time()
       logger.info(f"API time for image {1000*(end-start):.1f}ms")

def resize_if_needed(frame, width:int, height:int):
   #scales cv2 image frame to widthxheight pixels
   #values of 0 for width or height will keep proportional.

   if ((width==0) & (height==0)):
      return
   
   image_height, image_width, _ =frame.shape
   if width > 0 :
      target_width = width
   else:
      target_width = int(image_width * (height/image_height))
   if height > 0:
      target_height = height
   else:
      target_height = int(image_height * (width/image_width))

   logger.debug(f"resizing from {frame.shape=} to {target_width=}x{target_height=}")
   frame = cv2.resize(frame, (target_width,target_height))

>>>>>>> 69e9561b

def main():
    args = docopt.docopt(__doc__)
    if args.get('--verbose'):
        logger.level = logging.DEBUG
        logger.debug(f'{args=}')

    resize_width = 0
    if args.get('--width'):
      try:
         resize_width = int(args['--width'])
      except ValueError as e:
         logger.warning(f'invalid width parameter: {args["--width"]} ignoring --width argument.')
   
    resize_height = 0
    if args.get('--height'):
      try:
         resize_height = int(args['--height'])
      except ValueError as e:
         logger.warning(f'invalid height parameter: {args["--height"]} ignoring --height argument.')

    ENDPOINT = args['--endpoint']
    TOKEN = args['--token']
    DETECTOR = args['--detector']

    STREAM = args['--stream']
    try:
        STREAM = int(STREAM)
    except ValueError as e:
        logger.debug(f'{STREAM=} is not an int, so it must be a filename or url.')

    FPS = args['--fps']
    try:
       FPS = float(FPS)
       logger.debug(f'{FPS=}')
    except ValueError as e:
       logger.error(f'Invalid argument {FPS=}. Must be a number.')
       exit(-1)
    if FPS == 0:
       worker_thread_count = 10
    else:
       worker_thread_count = math.ceil(FPS)

    if args.get('--motion'):
      motion_detect = True
      MOTION_THRESHOLD = args['--threshold']
      POST_MOTION = args['--postmotion']
      MAX_INTERVAL = args['--maxinterval']
      try:
         motion_threshold = int(MOTION_THRESHOLD)
      except ValueError as e:
         logger.error(f'Invalid arguement {MOTION_THRESHOLD=} must be an integer')
         exit(-1)
      try:
         post_motion_time = float(POST_MOTION)
      except ValueError as e:
         logger.error(f'Invalid arguement {POST_MOTION=} must be a number')
         exit(-1)
      try:
         max_frame_interval = float(MAX_INTERVAL)
      except ValueError as e:
         logger.error(f'Invalid arguement {MAX_INTERVAL=} must be a number')
         exit(-1)
      logger.info(f'Motion detection enabled with {MOTION_THRESHOLD=} and post-motion capture of {POST_MOTION=} and max interval of {MAX_INTERVAL=}')
    else:
      motion_detect = False
      logger.info(f'Motion detection disabled.')

    logger.debug(f'creating groundlight client with {ENDPOINT=} and {TOKEN=}')
    gl = Groundlight(endpoint=ENDPOINT, api_token=TOKEN)
    grabber = FrameGrabber.create_grabber(stream=STREAM, fps_target=FPS)
    q = Queue()
<<<<<<< HEAD
    tc = ThreadControl()
=======
    m = MotionDetector(pct_threshold = motion_threshold)
>>>>>>> 69e9561b
    workers = []

    for i in range(worker_thread_count):
<<<<<<< HEAD
       thread = Thread(target=frame_processor, kwargs=dict(q=q, client=gl, detector=DETECTOR, resize=resize_images, control = tc))
=======
       thread = Thread(target=frame_processor, kwargs=dict(q=q, client=gl, detector=DETECTOR))
>>>>>>> 69e9561b
       workers.append(thread)
       thread.start()

    try:
       desired_delay = 1/FPS
    except ZeroDivisionError:
       desired_delay = 1
       logger.debug(f'FPS set to 0.  Using maximum stream rate')
    start = time.time()

    last_frame_time = time.time()
    try:
      while True:
         frame = grabber.grab()
         if frame is None:
            logger.warning(f'No frame captured! {frame=}')
            continue

<<<<<<< HEAD
         q.put(frame)
=======
         now = time.time()
         logger.info(f'captured a new frame after {now-start:.3}. of size {frame.shape=} ')
         start = now

         if motion_detect:
            if m.motion_detected(frame):
               motion_start = time.time()
               add_frame_to_queue = True
            elif time.time() - motion_start < post_motion_time:
               logger.debug(f'adding post motion frame after {(time.time() - motion_start):.3} with {post_motion_time=}')
               add_frame_to_queue = True
            elif time.time() - last_frame_time > max_frame_interval:
               logger.debug(f'adding frame after {(time.time()-last_frame_time):.3}s for {max_frame_interval=}s')
               add_frame_to_queue = True
            else:
               logger.debug(f'skipping frame per motion detection settings')
               add_frame_to_queue = False
         else:
            add_frame_to_queue = True
         
         if add_frame_to_queue:
             resize_if_needed(frame, resize_width, resize_height)
             q.put(frame)
             last_frame_time = time.time()
             logger.debug('added frame to queue!')
>>>>>>> 69e9561b

         now = time.time()
         if desired_delay > 0:
            actual_delay = desired_delay - (now-start)
            logger.debug(f'waiting for {actual_delay=:.3} to capture the next frame.')
            if actual_delay < 0:
               logger.warning(f'Falling behind the desired {FPS=}! looks like putting frames into the worker queue is taking too long: {(now-start):.3}s. The queue contains {q.qsize()} frames.')
               actual_delay = 0
            time.sleep(actual_delay)

    except KeyboardInterrupt:
<<<<<<< HEAD
       logger.info("exiting with KeyboardInterrupt.")
       tc.force_exit()
       exit(-1)
=======
      logger.info("exiting with KeyboardInterrupt.  you will may have to hit ctrl-c several times to kill the worker threads")
  
      for thread in workers:
         thread.join(timeout=1)
      quit()

>>>>>>> 69e9561b

if __name__ == '__main__':
    main()<|MERGE_RESOLUTION|>--- conflicted
+++ resolved
@@ -50,16 +50,11 @@
       logger.debug('Attempting force exit of all threads')
       self.exit_all_threads = True
 
-<<<<<<< HEAD
-
-def frame_processor(q:Queue, client:Groundlight, detector:str, resize:bool, control:ThreadControl):
-=======
-def frame_processor(q:Queue, client:Groundlight, detector:str):
->>>>>>> 69e9561b
+
+def frame_processor(q:Queue, client:Groundlight, detector:str, control:ThreadControl):
     logger.debug(f'frame_processor({q=}, {client=}, {detector=})')
     global thread_control_request_exit
     while True:
-<<<<<<< HEAD
       if control.exit_all_threads:
          logger.debug('exiting worker thread.')
          break
@@ -86,20 +81,7 @@
          logger.info(f"API time for image {1000*(end-start):.1f}ms")
       except Exception as e:
          logger.debug(f'Exception while processing frame : {e}')
-=======
-       frame = q.get() # locks
-       # prepare image
-       start = time.time()
-       is_success, buffer = cv2.imencode(".jpg", frame)
-       io_buf = io.BytesIO(buffer)
-       end = time.time()
-       logger.info(f"Prepared the image in {1000*(end-start):.1f}ms")
-       # send image query
-       image_query = client.submit_image_query(detector_id=detector, image=io_buf)
-       logger.debug(f'{image_query=}')
-       start = end
-       end = time.time()
-       logger.info(f"API time for image {1000*(end-start):.1f}ms")
+
 
 def resize_if_needed(frame, width:int, height:int):
    #scales cv2 image frame to widthxheight pixels
@@ -121,8 +103,6 @@
    logger.debug(f"resizing from {frame.shape=} to {target_width=}x{target_height=}")
    frame = cv2.resize(frame, (target_width,target_height))
 
->>>>>>> 69e9561b
-
 def main():
     args = docopt.docopt(__doc__)
     if args.get('--verbose'):
@@ -194,19 +174,12 @@
     gl = Groundlight(endpoint=ENDPOINT, api_token=TOKEN)
     grabber = FrameGrabber.create_grabber(stream=STREAM, fps_target=FPS)
     q = Queue()
-<<<<<<< HEAD
     tc = ThreadControl()
-=======
     m = MotionDetector(pct_threshold = motion_threshold)
->>>>>>> 69e9561b
     workers = []
 
     for i in range(worker_thread_count):
-<<<<<<< HEAD
-       thread = Thread(target=frame_processor, kwargs=dict(q=q, client=gl, detector=DETECTOR, resize=resize_images, control = tc))
-=======
-       thread = Thread(target=frame_processor, kwargs=dict(q=q, client=gl, detector=DETECTOR))
->>>>>>> 69e9561b
+       thread = Thread(target=frame_processor, kwargs=dict(q=q, client=gl, detector=DETECTOR, control = tc))
        workers.append(thread)
        thread.start()
 
@@ -225,9 +198,7 @@
             logger.warning(f'No frame captured! {frame=}')
             continue
 
-<<<<<<< HEAD
-         q.put(frame)
-=======
+
          now = time.time()
          logger.info(f'captured a new frame after {now-start:.3}. of size {frame.shape=} ')
          start = now
@@ -253,7 +224,6 @@
              q.put(frame)
              last_frame_time = time.time()
              logger.debug('added frame to queue!')
->>>>>>> 69e9561b
 
          now = time.time()
          if desired_delay > 0:
@@ -265,18 +235,9 @@
             time.sleep(actual_delay)
 
     except KeyboardInterrupt:
-<<<<<<< HEAD
        logger.info("exiting with KeyboardInterrupt.")
        tc.force_exit()
        exit(-1)
-=======
-      logger.info("exiting with KeyboardInterrupt.  you will may have to hit ctrl-c several times to kill the worker threads")
-  
-      for thread in workers:
-         thread.join(timeout=1)
-      quit()
-
->>>>>>> 69e9561b
 
 if __name__ == '__main__':
     main()